--- conflicted
+++ resolved
@@ -1,968 +1,965 @@
-#!/usr/bin/env node
-
-import { Command, OptionValues } from 'commander';
-import chalk from 'chalk';
-import { Logger } from './utils/cli-utils';
-import { SystemChecker } from './utils/system-checker';
-import { createErrorHandler, setupGlobalErrorHandlers, ErrorCode } from './utils/error-handler';
-import { GracefulShutdown } from './utils/graceful-shutdown';
-
-
-// Dynamic imports for all commands to improve startup performance
-
-const program = new Command();
-
-program
-  .name('funcqc')
-  .description('Function Quality Control for TypeScript projects')
-  .version('0.1.0');
-
-// Global options
-program
-  .option('--config <path>', 'specify config file path')
-  .option('--no-config', 'ignore config file')
-  .option('--cwd <path>', 'change working directory')
-  .option('--verbose', 'enable verbose output')
-  .option('--quiet', 'suppress output')
-  .option('--no-color', 'disable colored output')
-  .option('--check-system', 'run system requirements check')
-  .option('--no-check', 'skip system requirements check');
-
-// Commands
-program
-  .command('init')
-  .description('Initialize funcqc configuration')
-  .option('--root <paths>', 'root directories to scan (comma-separated)', 'src')
-  .option('--exclude <patterns>', 'exclude patterns (comma-separated)')
-  .option('--db <path>', 'database path', '.funcqc/funcqc.db')
-  .option('--show', 'show current configuration')
-  .option('--reset', 'reset configuration to defaults')
-  .action(async (options: OptionValues) => {
-    const { initCommand } = await import('./cli/init');
-    return initCommand(options);
-  });
-
-program
-  .command('config')
-  .description('Manage configuration presets and settings')
-  .argument('<action>', 'action to perform (list, show, apply, compare, suggest, backup, validate, edit)')
-  .option('--preset <id>', 'preset ID to work with')
-  .option('--replace', 'replace current configuration instead of merging')
-  .option('--no-validate', 'skip validation when applying presets')
-  .option('--no-backup', 'skip backup creation when applying presets')
-  .option('--dry-run', 'show what would change without applying')
-  .option('--interactive', 'use interactive mode for confirmations')
-  .option('--output <path>', 'output file path for backup')
-  .option('--json', 'output as JSON')
-  .action(async (action: string, options: OptionValues, cmd) => {
-    // グローバルオプションをマージ
-    const globalOpts = cmd.parent.opts();
-    const mergedOptions = { ...globalOpts, ...options };
-    const { configCommand } = await import('./cli/config');
-    await configCommand(action, mergedOptions);
-  })
-  .addHelpText('after', `
-Examples:
-  # Show current configuration
-  $ funcqc config show
-  
-  # List available presets
-  $ funcqc config list
-  
-  # Show details of a specific preset
-  $ funcqc config show --preset web-frontend
-  
-  # Apply a preset to current configuration
-  $ funcqc config apply --preset web-frontend
-  
-  # Preview changes without applying
-  $ funcqc config apply --preset api-backend --dry-run
-  
-  # Compare current config with preset
-  $ funcqc config compare --preset library
-  
-  # Get preset suggestions for current project
-  $ funcqc config suggest
-  
-  # Backup current configuration
-  $ funcqc config backup
-  
-  # Validate current configuration
-  $ funcqc config validate
-  
-  # Show configuration file location for editing
-  $ funcqc config edit
-`);
-
-program
-  .command('scan')
-  .description('Scan and analyze functions')
-  .option('--label <text>', 'label for this snapshot')
-  .option('--comment <text>', 'mandatory comment when scan configuration changes')
-  .option('--scope <name>', 'scan specific scope (src, test, all, or custom scope)')
-  .option('--realtime-gate', 'enable real-time quality gate with adaptive thresholds')
-  .action(async (options: OptionValues, command) => {
-    const { withEnvironment } = await import('./cli/cli-wrapper');
-    const { scanCommand } = await import('./cli/commands/scan');
-    return withEnvironment(scanCommand)(options, command);
-  });
-
-program
-  .command('list')
-  .description('List all functions')
-  .option('-j, --json', 'output as JSON for jq/script processing')
-  .option('--limit <num>', 'limit number of results')
-  .option('--sort <field>', 'sort by field (cc, loc, changes, name, file)')
-  .option('--desc', 'sort in descending order')
-  .option('--cc-ge <num>', 'filter functions with complexity >= N')
-  .option('--changes-ge <num>', 'filter functions with change count >= N')
-  .option('--file <pattern>', 'filter by file path pattern')
-  .option('--name <pattern>', 'filter by function name pattern')
-  .option('--scope <name>', 'filter by scope (src, test, all, or custom scope)')
-  .action(async (options: OptionValues, command) => {
-    const { withEnvironment } = await import('./cli/cli-wrapper');
-    const { listCommand } = await import('./cli/commands/list');
-    return withEnvironment(listCommand)(options, command);
-  });
-
-program
-  .command('show')
-  .description('Show detailed information about a specific function')
-  .option('--id <function-id>', 'function ID to show details for')
-  .option('-j, --json', 'output as JSON for jq/script processing')
-  .option('--usage', 'show usage information, examples, error handling, side effects')
-  .option('--current', 'show current quality metrics and analysis (default)')
-  .option('--history', 'show historical metrics and changes for this function')
-  .option('--source', 'show source code (combinable with other options)')
-  .argument('[name-pattern]', 'function name pattern (if ID not provided)')
-  .action(async (namePattern: string | undefined, options: OptionValues, command) => {
-    const { withEnvironment } = await import('./cli/cli-wrapper');
-    const { showCommand } = await import('./cli/commands/show');
-    return withEnvironment(showCommand(namePattern || ''))(options, command);
-  })
-  .addHelpText('after', `
-Examples:
-  # Show current metrics (default behavior)
-  $ funcqc show --id 2f1cfe1d
-  $ funcqc show "functionName"
-  
-  # Show usage information
-  $ funcqc show --id 2f1cfe1d --usage
-  
-  # Show historical changes
-  $ funcqc show --id 2f1cfe1d --history
-  
-  # Show source code with metrics
-  $ funcqc show --id 2f1cfe1d --current --source
-  $ funcqc show --id 2f1cfe1d --history --source
-  
-  # JSON output for programmatic use
-  $ funcqc show --id 2f1cfe1d --json
-
-How to find function IDs:
-  $ funcqc list --cc-ge 10                       # List complex functions
-  $ funcqc search "functionName"                 # Search by name
-`);
-
-program
-  .command('files')
-  .description('List and display source files stored in snapshots')
-  .option('--snapshot <id>', 'snapshot ID to display files from (default: latest)')
-  .option('--language <lang>', 'filter by programming language')
-  .option('--path <pattern>', 'filter by file path pattern')
-  .option('--sort <field>', 'sort by field (path, size, lines, functions, language, modified)', 'path')
-  .option('--desc', 'sort in descending order')
-  .option('--limit <num>', 'limit number of results')
-  .option('--stats', 'show file statistics')
-  .option('--json', 'output as JSON')
-  .action(async (options: OptionValues, command) => {
-    const { withEnvironment } = await import('./cli/cli-wrapper');
-    const { filesCommand } = await import('./cli/commands/files');
-    return withEnvironment(filesCommand())(options, command);
-  })
-  .addHelpText('after', `
-Examples:
-  # List all source files from latest snapshot
-  $ funcqc files
-
-  # Show files with statistics
-  $ funcqc files --stats
-
-  # Filter by language
-  $ funcqc files --language typescript
-
-  # Filter by path pattern
-  $ funcqc files --path "src/cli/*"
-
-  # Sort by file size (largest first)
-  $ funcqc files --sort size --desc
-
-  # Show files from specific snapshot
-  $ funcqc files --snapshot abc123
-
-  # JSON output for processing
-  $ funcqc files --json
-
-Features:
-  - Lists source files stored during scan operations
-  - Shows file metadata: size, lines, function count, language
-  - Provides filtering and sorting capabilities
-  - Displays file statistics with --stats option
-  - Supports both table and JSON output formats
-`);
-
-program
-  .command('health')
-  .description('Show project health assessment')
-  .option('--trend', 'show trend analysis')
-  .option('--show-config', 'show configuration details')
-  .option('--verbose', 'show detailed information')
-  .option('--json', 'output as JSON for jq/script processing')
-  .option('--period <days>', 'period for trend analysis (default: 7)')
-  .option('--snapshot <id>', 'analyze specific snapshot (ID, label, HEAD~N, git ref)')
-  .option('--diff [snapshots]', 'compare snapshots: --diff (latest vs prev), --diff <id> (latest vs id), --diff "<id1> <id2>" (id1 vs id2)')
-  .option('--scope <name>', 'analyze specific scope (src, test, all, or custom scope)')
-  .option('--mode <mode>', 'evaluation mode: static or dynamic (default: static)')
-  .option('--explain-weight <function>', 'explain weight calculation for specific function (ID or name)')
-  .option('--top-n <number>', 'number of top recommendations to show (default: 3, verbose: 10)', '3')
-  .option('--ai-optimized', 'deprecated: use --json instead')
-  .action(async (options: OptionValues, command) => {
-    const { withEnvironment } = await import('./cli/cli-wrapper');
-    const { healthCommand } = await import('./cli/commands/health');
-    return withEnvironment(healthCommand)(options, command);
-  });
-
-program
-  .command('history')
-  .description('Show snapshot history')
-  .option('--verbose', 'show detailed information')
-  .option('--since <date>', 'show snapshots since date')
-  .option('--until <date>', 'show snapshots until date')
-  .option('--limit <num>', 'limit number of snapshots', '20')
-  .option('--author <name>', 'filter by commit author')
-  .option('--branch <name>', 'filter by git branch')
-  .option('--label <text>', 'filter by snapshot label')
-  .option('--scope <name>', 'filter by analysis scope (src, test, etc.)')
-  .option('--json', 'output as JSON')
-  .action(async (options: OptionValues, command) => {
-    const { withEnvironment } = await import('./cli/cli-wrapper');
-    const { historyCommand } = await import('./cli/commands/history');
-    return withEnvironment(historyCommand)(options, command);
-  });
-
-program
-  .command('diff')
-  .description('Compare two snapshots')
-  .argument('<from>', 'source snapshot (ID, label, or "latest")')
-  .argument('<to>', 'target snapshot (ID, label, or "latest")')
-  .option('--summary', 'show summary only')
-  .option('--function <pattern>', 'filter by function name pattern')
-  .option('--file <pattern>', 'filter by file path pattern')
-  .option('--metric <name>', 'filter by specific metric changes')
-  .option('--threshold <num>', 'minimum change threshold for numeric values')
-  .option('--json', 'output as JSON')
-  .option('--no-change-detection', 'disable smart change detection for modified functions')
-  .option('--insights', 'show suggested actions and insights for similarity analysis')
-  .option('--similarity-threshold <num>', 'similarity threshold for function matching (0-1, default: 0.95)', '0.95')
-  .action(async (from: string, to: string, options: OptionValues, command) => {
-    const { withEnvironment } = await import('./cli/cli-wrapper');
-    const { diffCommand } = await import('./cli/commands/diff');
-    return withEnvironment(diffCommand(from, to))(options, command);
-  })
-  .addHelpText('after', `
-Examples:
-  # Basic diff
-  $ funcqc diff HEAD~1 HEAD
-  
-  # Show summary only
-  $ funcqc diff abc123 def456 --summary
-  
-  # Filter by function name
-  $ funcqc diff v1.0 v2.0 --function "handle*"
-  
-  # Smart change detection (enabled by default)
-  $ funcqc diff HEAD~1 HEAD
-  
-  # Disable smart change detection
-  $ funcqc diff v1 v2 --no-change-detection
-`);
-
-
-program
-  .command('similar')
-  .description('Detect similar functions using AST analysis')
-  .option('--threshold <value>', 'similarity threshold (0-1)', '0.95')
-  .option('--json', 'output as JSON')
-  .option('--jsonl', 'output as JSON Lines (for large datasets)')
-  .option('--snapshot <id>', 'analyze specific snapshot (default: latest)')
-  .option('--min-lines <num>', 'minimum lines of code to consider', '3')
-  .option('--no-cross-file', 'only detect similarities within same file')
-  .option('--detectors <list>', 'comma-separated list of detectors to use')
-  .option('--consensus <strategy>', 'consensus strategy (majority[:threshold], intersection, union, weighted)')
-  .option('--output <file>', 'save JSON output to file')
-  .option('--limit <num>', 'limit number of results')
-  .action(async (options: OptionValues, command) => {
-    const { withEnvironment } = await import('./cli/cli-wrapper');
-    const { similarCommand } = await import('./cli/commands/similar');
-    return withEnvironment(similarCommand)(options, command);
-  });
-
-program
-  .command('describe')
-  .description('Add or manage function descriptions')
-  .argument('[function-id]', 'function ID or name pattern')
-  .option('--text <description>', 'description text')
-  .option('--source <type>', 'description source (human|ai|jsdoc), must match existing source unless --force is used', 'human')
-  .option('--model <name>', 'AI model name (for AI-generated descriptions)')
-  .option('--confidence <score>', 'confidence score (0-1, for AI-generated descriptions)')
-  .option('--input <file>', 'input JSON file for batch mode')
-  .option('--by <author>', 'author/creator name')
-  .option('--list-undocumented', 'list functions without descriptions')
-  .option('--needs-description', 'list functions needing description updates')
-  .option('--show-id', 'show complete function IDs')
-  .option('--force', 'bypass source guard protection')
-  .option('--json', 'output as JSON')
-  .option('--usage-example <example>', 'add usage example (can include line breaks)')
-  .option('--side-effects <effects>', 'document side effects and outputs')
-  .option('--error-conditions <conditions>', 'document error conditions and handling')
-  .option('--generate-template', 'generate JSON template for the specified function')
-  .option('--ai-mode', 'enable AI-optimized batch processing')
-  .action(async (functionId: string | undefined, options: OptionValues, command) => {
-    const { withEnvironment } = await import('./cli/cli-wrapper');
-    const { describeCommand } = await import('./cli/commands/describe');
-    return withEnvironment(describeCommand(functionId || ''))(options, command);
-  })
-  .addHelpText('after', `
-Examples:
-  # Basic description
-  $ funcqc describe myFunction --text "Basic description of the function"
-  
-  # Comprehensive documentation
-  $ funcqc describe func123 \\
-    --text "Main description" \\
-    --usage-example "myFunction(param1, param2)" \\
-    --side-effects "Modifies global state" \\
-    --error-conditions "Throws on invalid input"
-    
-  # AI-generated description
-  $ funcqc describe myFunction \\
-    --text "AI-generated description" \\
-    --source ai --model "gpt-4" --confidence 0.9
-    
-  # Batch processing with JSON file
-  $ funcqc describe --input descriptions.json --ai-mode
-  
-  # Generate template for AI workflow
-  $ funcqc describe --id 2f1cfe1d --generate-template > template.json
-  
-  # List functions needing documentation
-  $ funcqc describe --list-undocumented
-  $ funcqc describe --needs-description
-
-JSON Format for --input (batch mode):
-  [
-    {
-      "semanticId": "function-semantic-id",
-      "description": "Function description",
-      "source": "human|ai|jsdoc",
-      "usageExample": "example(param1, param2)",
-      "sideEffects": "Side effects description",
-      "errorConditions": "Error conditions",
-      "aiModel": "model-name",
-      "confidenceScore": 0.95,
-      "createdBy": "author-name"
-    }
-  ]
-
-AI Workflow:
-  1. Generate descriptions.json with structured data
-  2. Use 'funcqc describe --input descriptions.json' for batch processing
-  3. Verify results with 'funcqc show --id <function-id> --for-users'
-`);
-
-program
-  .command('search')
-  .description('Search functions by description keywords')
-  .argument('<keyword>', 'search keyword')
-  .option('--format <type>', 'output format (table|json|friendly)', 'table')
-  .option('--limit <num>', 'limit number of results', '50')
-  .option('--json', 'output as JSON')
-  .option('--semantic', 'use semantic search with local TF-IDF embeddings')
-  .option('--threshold <value>', 'similarity threshold for semantic search (0-1)', '0.3')
-  .option('--hybrid', 'use hybrid search (keyword + semantic + AST)')
-  .option('--hybrid-weight <value>', 'weight for semantic vs keyword (0-1)', '0.5')
-  .option('--show-similarity', 'show similarity scores in results')
-  .option('--min-similarity <value>', 'minimum similarity score to include results', '0.1')
-  .option('--ai-hints <json>', 'AI hints as JSON: {"relatedTerms":["term1"],"context":"..."}')
-  .option('--similarity-weights <json>', 'similarity algorithm weights as JSON: {"tfidf":0.5,"ngram":0.3,"jaccard":0.2}')
-  .option('--context-functions <ids>', 'comma-separated function IDs for AST context in hybrid search')
-  .option('--intermediate', 'output intermediate results for AI analysis')
-  .action(async (keyword: string, options: OptionValues, command) => {
-    const { withEnvironment } = await import('./cli/cli-wrapper');
-    const { searchCommand } = await import('./cli/commands/search');
-    return withEnvironment(searchCommand(keyword))(options, command);
-  })
-  .addHelpText('after', `
-Examples:
-  $ funcqc search "authentication"                        # Basic keyword search
-  $ funcqc search "user login" --semantic                 # Local semantic search
-  $ funcqc search "error handling" --hybrid               # Hybrid search (keyword + semantic + AST)
-  $ funcqc search "validation" --semantic --threshold 0.5 # Higher precision semantic search
-  $ funcqc search "database" --hybrid --show-similarity   # Show similarity scores
-  $ funcqc search "auth" --semantic --ai-hints '{"relatedTerms":["login","verify"]}' # AI-enhanced search
-
-Local Semantic Search:
-  Uses TF-IDF vectorization and cosine similarity
-  No external API required - purely local computation
-  Supports AI hints for enhanced relevance
-  Better for finding functions by purpose/behavior
-
-Hybrid Search:
-  Combines keyword, semantic, and AST structural similarity
-  Weighted scoring across multiple algorithms
-  Context-aware with reference function IDs
-  Optimal for comprehensive code exploration
-`);
-
-
-// Add evaluate command (v1.6 enhancement) - loaded dynamically
-program.addCommand(
-  new Command('evaluate')
-    .description('Evaluate function naming quality')
-    .action(async () => {
-      const { createEvaluateCommand } = await import('./cli/evaluate-naming');
-      const evaluateCommand = createEvaluateCommand();
-      await evaluateCommand.parseAsync(process.argv.slice(2));
-    })
-);
-
-// Add real-time code quality evaluation command (Phase 5)
-program
-  .command('eval')
-  .description('Real-time code quality evaluation for AI-generated code')
-  .argument('[input]', 'TypeScript code file to evaluate (or use --stdin)')
-  .option('--stdin', 'read code from stdin')
-  .option('--ai-generated', 'code is AI-generated (affects exit codes)')
-  .option('--strict', 'strict mode for critical violations')
-  .option('-j, --json', 'output as JSON for integration')
-  .option('--evaluate-all', 'evaluate all functions in the file/code')
-  .action(async (input: string | undefined, options: OptionValues, command) => {
-    const { withEnvironment } = await import('./cli/cli-wrapper');
-    const { evaluateCommand } = await import('./cli/commands/evaluate');
-    return withEnvironment(evaluateCommand(input || ''))(options, command);
-  })
-  .addHelpText('after', `
-Examples:
-  # Evaluate a file
-  $ funcqc eval myFunction.ts
-  
-  # Evaluate from stdin (AI workflow)
-  $ echo "function test() { return 42; }" | funcqc eval --stdin --ai-generated
-  
-  # Evaluate all functions in a file
-  $ funcqc eval myModule.ts --evaluate-all
-  
-  # JSON output for integration
-  $ funcqc eval code.ts --json
-  
-  # Evaluate all functions with JSON output
-  $ funcqc eval code.ts --evaluate-all --json
-  
-  # Strict mode (exit 1 on any critical violation)
-  $ funcqc eval code.ts --strict
-  
-AI Integration:
-  - Use --ai-generated for proper exit codes (0=acceptable, 1=needs improvement)
-  - Use --json for structured output with improvement suggestions
-  - Use --evaluate-all to assess all functions in the code
-  - Sub-20ms response time for real-time feedback
-  - Adaptive thresholds based on project baseline
-`);
-
-
-
-program
-  .command('db')
-  .description('Inspect database contents for debugging and testing')
-  .option('--list', 'list all available tables')
-  .option('--table <name>', 'table name to query')
-  .option('--limit <num>', 'limit number of rows (default: 10, max: 10000)')
-  .option('--limit-all', 'get all rows (no limit)')
-  .option('--where <condition>', 'simple WHERE condition (e.g., "id = \'abc123\'")')
-  .option('--columns <list>', 'comma-separated list of columns to select')
-  .option('--json', 'output as JSON')
-  .action(async (options: OptionValues, command) => {
-    const { withEnvironment } = await import('./cli/cli-wrapper');
-    const { dbCommand } = await import('./cli/commands/db');
-    return withEnvironment(dbCommand)(options, command);
-  })
-  .addHelpText('after', `
-Examples:
-  # List all available tables
-  $ funcqc db --list
-  
-  # Show recent snapshots
-  $ funcqc db --table snapshots --limit 5
-  
-  # Show all source contents (no limit)
-  $ funcqc db --table source_contents --limit-all
-  
-  # Query specific columns
-  $ funcqc db --table functions --columns "id,name,file_path" --limit 10
-  
-  # Filter with WHERE clause
-  $ funcqc db --table functions --where "cyclomatic_complexity > 10" --limit 5
-  
-  # JSON output for processing
-  $ funcqc db --table snapshots --json | jq '.rows[0]'
-
-Safety Features:
-  - Read-only access (SELECT statements only)
-  - Input validation and sanitization
-  - Row limits to prevent overwhelming output
-  - Designed for debugging and testing purposes
-`);
-
-
-
-// Dep command - Function dependency analysis
-program
-  .command('dep')
-  .description('Function dependency analysis')
-  .action(() => {
-    console.log(chalk.yellow('Please specify a dep subcommand:'));
-    console.log('  list     - List function dependencies');
-    console.log('  show     - Show detailed dependency information');
-    console.log('  stats    - Show dependency statistics and metrics');
-    console.log('  lint     - Lint architecture dependencies against rules');
-    console.log('  dead     - Detect dead code (unreachable functions)');
-    console.log('  cycles   - Detect circular dependencies in the call graph');
-    console.log('\nExample: funcqc dep list');
-  });
-
-// Add dep subcommands
-const depCommand = program.commands.find(cmd => cmd.name() === 'dep')!;
-
-depCommand.command('list')
-  .description('List function dependencies')
-  .option('--caller <pattern>', 'filter by caller function pattern')
-  .option('--callee <pattern>', 'filter by callee function pattern')
-  .option('--caller-class <pattern>', 'filter by caller class name pattern')
-  .option('--callee-class <pattern>', 'filter by callee class name pattern')
-  .option('--file <pattern>', 'filter by file path pattern')
-  .option('--type <type>', 'filter by call type (direct, async, conditional, external)')
-  .option('--limit <num>', 'limit number of results', '20')
-  .option('--sort <field>', 'sort by field (caller, callee, file, line)', 'caller')
-  .option('--desc', 'sort in descending order')
-  .option('--json', 'output as JSON')
-  .option('--snapshot <id>', 'use specific snapshot (default: latest)')
-  .action(async (options: OptionValues) => {
-    const { withEnvironment } = await import('./cli/cli-wrapper');
-    const { depListCommand } = await import('./cli/dep');
-    return withEnvironment(depListCommand)(options);
-  });
-
-depCommand.command('show')
-  .description('Show detailed dependency information for a function or analyze top routes globally')
-  .argument('[function]', 'function name or ID (optional - if not provided, shows global analysis)')
-  .option('--direction <dir>', 'dependency direction (in, out, both)', 'both')
-  .option('--depth <num>', 'maximum depth for dependency traversal', '2')
-  .option('--include-external', 'include external dependencies')
-  .option('--external-filter <mode>', 'filter external dependencies (all, transit, none)', 'transit')
-  .option('--show-complexity', 'show complexity metrics for each function in routes')
-  .option('--rank-by-length', 'sort routes by depth (longest first)')
-  .option('--max-routes <num>', 'limit number of displayed routes', '5')
-  .option('--json', 'output as JSON')
-  .option('--snapshot <id>', 'use specific snapshot (default: latest)')
-  .action(async (functionRef: string, options: OptionValues) => {
-    const { withEnvironment } = await import('./cli/cli-wrapper');
-    const { depShowCommand } = await import('./cli/dep');
-    return withEnvironment(depShowCommand(functionRef))(options);
-  });
-
-depCommand.command('stats')
-  .description('Show dependency statistics and metrics')
-  .option('--sort <field>', 'sort by field (fanin, fanout, depth, name)', 'fanin')
-  .option('--limit <num>', 'limit number of results', '20')
-  .option('--show-hubs', 'show hub functions (high fan-in)')
-  .option('--show-utility', 'show utility functions (high fan-out)')
-  .option('--show-isolated', 'show isolated functions')
-  .option('--hub-threshold <num>', 'minimum fan-in for hub functions', '5')
-  .option('--utility-threshold <num>', 'minimum fan-out for utility functions', '5')
-  .option('--max-hub-functions <num>', 'maximum number of hub functions to show', '10')
-  .option('--max-utility-functions <num>', 'maximum number of utility functions to show', '10')
-  .option('--format <format>', 'output format (table, json, dot)', 'table')
-  .option('--json', 'output as JSON')
-  .option('--snapshot <id>', 'use specific snapshot (default: latest)')
-  .action(async (options: OptionValues) => {
-    const { withEnvironment } = await import('./cli/cli-wrapper');
-    const { depStatsCommand } = await import('./cli/dep');
-    return withEnvironment(depStatsCommand)(options);
-  });
-
-depCommand.command('lint')
-  .description('Lint architecture dependencies against defined rules')
-  .option('--config <path>', 'path to architecture configuration file')
-  .option('--format <format>', 'output format (table, json)', 'table')
-  .option('--severity <level>', 'minimum severity level to report (error, warning, info)')
-  .option('--max-violations <num>', 'maximum number of violations to report')
-  .option('--include-metrics', 'include architecture metrics in output')
-  .option('--fix', 'attempt to fix violations automatically (future feature)')
-  .option('--snapshot <id>', 'analyze specific snapshot')
-  .option('--show-layers', 'display layer definitions and function distribution')
-  .option('--show-rules', 'display configured architecture rules')
-  .option('--show-config', 'display complete architecture configuration')
-<<<<<<< HEAD
-=======
-  .option('--show-consolidation', 'display consolidation strategies for refactoring')
->>>>>>> 943b7f10
-  .option('--dry-run', 'show configuration information without running violations check')
-  .action(async (options: OptionValues) => {
-    const { withEnvironment } = await import('./cli/cli-wrapper');
-    const { depLintCommand } = await import('./cli/dep');
-    return withEnvironment(depLintCommand)(options);
-  });
-
-depCommand.command('dead')
-  .description('Detect dead code (unreachable functions) using dependency analysis')
-  .option('--exclude-tests', 'exclude test functions from analysis')
-  .option('--exclude-exports', 'exclude exported functions from entry points')
-  .option('--exclude-small', 'exclude small functions from results')
-  .option('--threshold <num>', 'minimum function size to report', '3')
-  .option('--format <format>', 'output format (table, json, dot)', 'table')
-  .option('--show-reasons', 'show detailed reasons for dead code')
-  .option('--layer-entry-points <layers>', 'treat functions in specified layers as entry points (comma-separated)')
-  .option('--verbose', 'show verbose output')
-  .option('--snapshot <id>', 'analyze specific snapshot')
-  .action(async (options: OptionValues) => {
-    const { withEnvironment } = await import('./cli/cli-wrapper');
-    const { depDeadCommand } = await import('./cli/dep');
-    return withEnvironment(depDeadCommand)(options);
-  })
-  .addHelpText('after', `
-Examples:
-  # Basic dead code detection
-  $ funcqc dep dead
-
-  # Exclude test functions and small functions
-  $ funcqc dep dead --exclude-tests --exclude-small --threshold 5
-
-  # JSON output for automation
-  $ funcqc dep dead --format json
-
-  # Analyze specific snapshot
-  $ funcqc dep dead --snapshot abc123
-
-  # Generate DOT graph for visualization
-  $ funcqc dep dead --format dot > deadcode.dot
-
-  # Use services layer as entry points
-  $ funcqc dep dead --layer-entry-points services
-
-  # Use multiple layers as entry points
-  $ funcqc dep dead --layer-entry-points services,api,orchestration
-
-Note: This command uses the same call graph analysis as other 'dep' commands,
-providing consistent and comprehensive dead code detection.
-
-Layer Entry Points:
-  When --layer-entry-points is specified, functions in those layers (as defined
-  in .funcqc-arch.yaml) are treated as entry points. This is useful for analyzing
-  dead code in modular architectures where certain layers serve as public APIs.`);
-
-depCommand.command('cycles')
-  .description('Detect and analyze circular dependencies with importance classification')
-  .option('--min-size <num>', 'minimum cycle size to report (legacy)', '2')
-  .option('--min-complexity <num>', 'minimum cycle complexity (nodes)', '4')
-  .option('--format <format>', 'output format (table, json, dot)', 'table')
-  .option('--sort <sort>', 'sort by (importance, length, complexity)', 'importance')
-  .option('--limit <num>', 'maximum cycles to display', '20')
-  .option('--include-all', 'include all cycles (legacy mode)')
-  .option('--include-recursive', 'include recursive functions')
-  .option('--include-clear', 'include clear function chains')
-  .option('--exclude-recursive', 'exclude recursive functions (default: true)')
-  .option('--exclude-clear', 'exclude clear function chains (default: true)')
-  .option('--cross-module-only', 'show only cross-module cycles')
-  .option('--cross-layer-only', 'show only cross-layer cycles')
-  .option('--recursive-only', 'show only recursive functions')
-  .option('--verbose', 'show detailed information')
-  .action(async (options: OptionValues) => {
-    const { withEnvironment } = await import('./cli/cli-wrapper');
-    const { depCyclesCommand } = await import('./cli/dep');
-    return withEnvironment(depCyclesCommand)(options);
-  })
-  .addHelpText('after', `
-Examples:
-  # Detect critical circular dependencies (default enhanced mode)
-  $ funcqc dep cycles
-
-  # Show cross-layer cycles only (most critical)
-  $ funcqc dep cycles --cross-layer-only
-
-  # Include recursive functions and clear chains
-  $ funcqc dep cycles --include-recursive --include-clear
-
-  # Legacy mode (all cycles, including recursive)
-  $ funcqc dep cycles --include-all
-
-  # JSON output for automation
-  $ funcqc dep cycles --format json
-
-  # Show only complex cycles
-  $ funcqc dep cycles --min-complexity 6
-
-  # Generate DOT graph for visualization
-  $ funcqc dep cycles --format dot > cycles.dot
-
-Default behavior (Enhanced Mode):
-  • Excludes recursive functions (--exclude-recursive)
-  • Excludes clear function chains (--exclude-clear)
-  • Minimum complexity: 4 functions (--min-complexity 4)
-  • Sorted by importance (--sort importance)
-  • Limited to top 20 cycles (--limit 20)
-
-Note: Enhanced mode focuses on architectural problems. Use --include-all
-for backward compatibility with the legacy analyzer.
-`);
-
-
-// Safe deletion command using high-confidence call graph analysis
-program
-  .command('safe-delete')
-  .description('🛡️  Safely analyze and delete dead code using high-confidence call graph analysis')
-  .option('--confidence-threshold <value>', 'minimum confidence score for deletion (0-1)', '0.95')
-  .option('--max-batch <num>', 'maximum functions to delete in one batch', '10')
-  .option('--no-tests', 'skip test execution before deletion')
-  .option('--no-type-check', 'skip TypeScript type checking')
-  .option('--no-backup', 'skip backup creation')
-  .option('--execute', 'execute actual deletion (default is analysis/preview only)')
-  .option('--force', 'force deletion without interactive confirmation')
-  .option('--dry-run', 'preview what would be deleted (same as default behavior)')
-  .option('--include-exports', 'include exported functions in deletion candidates')
-  .option('--exclude <patterns>', 'exclude file patterns (comma-separated)')
-  .option('--format <format>', 'output format (table, json)', 'table')
-  .option('--verbose', 'show detailed analysis information')
-  .option('--restore <path>', 'restore functions from backup directory')
-  .action(async (options: OptionValues, command) => {
-    const { withEnvironment } = await import('./cli/cli-wrapper');
-    const { safeDeleteCommand } = await import('./cli/safe-delete');
-    return withEnvironment(safeDeleteCommand)(options, command);
-  })
-  .addHelpText('after', `
-Examples:
-  # Analyze candidates for safe deletion (default - preview only)
-  $ funcqc safe-delete
-
-  # Execute actual deletion with interactive confirmation
-  $ funcqc safe-delete --execute
-
-  # Force deletion without confirmation (dangerous!)
-  $ funcqc safe-delete --execute --force
-
-  # Analysis with high confidence threshold
-  $ funcqc safe-delete --confidence-threshold 0.98
-
-  # Execute deletion without backup (faster but less safe)
-  $ funcqc safe-delete --execute --no-backup
-
-  # Execute deletion in smaller batches for safety
-  $ funcqc safe-delete --execute --max-batch 5
-
-  # Include exported functions in analysis
-  $ funcqc safe-delete --include-exports
-
-  # Exclude specific patterns
-  $ funcqc safe-delete --exclude "**/*.test.ts,**/fixtures/**"
-
-  # Restore from backup
-  $ funcqc safe-delete --restore ".funcqc/backups/safe-deletion-2024-01-15T10-30-00-000Z"
-
-Note: By default, safe-delete only analyzes and previews candidates.
-Use --execute to perform actual deletion with confirmation prompts.
-Use --force to skip confirmation (not recommended).
-`);
-
-// Debug residue detection command
-program
-  .command('residue-check')
-  .description('Detect debug code residue in TypeScript projects')
-  .option('-j, --json', 'output as JSON')
-  .option('--verbose', 'show detailed context information')
-  .option('--details', 'show full analysis details')
-  .option('--ai-mode', 'output AI-optimized format')
-  .option('--config <path>', 'path to configuration file')
-  .option('--path <path>', 'specific path to analyze')
-  .option('--fix-mode <mode>', 'fix mode: none, preview, auto, interactive, script', 'none')
-  .option('--quiet', 'suppress non-essential output')
-  .action(async (options: OptionValues, command) => {
-    const { withEnvironment } = await import('./cli/cli-wrapper');
-    const { residueCheckCommand } = await import('./cli/commands/residue-check');
-    return withEnvironment(residueCheckCommand)(options, command);
-  })
-  .addHelpText('after', `
-Examples:
-  # Basic residue detection
-  $ funcqc residue-check
-  
-  # Verbose mode with context
-  $ funcqc residue-check --verbose
-  
-  # AI-optimized JSON output
-  $ funcqc residue-check --ai-mode --json
-  
-  # Analyze specific directory
-  $ funcqc residue-check --path src/services
-  
-  # Use custom configuration
-  $ funcqc residue-check --config .funcqc-residue.yaml
-  
-  # Fix modes
-  $ funcqc residue-check --fix-mode preview    # Preview fixes
-  $ funcqc residue-check --fix-mode auto       # Auto-fix AutoRemove items
-  $ funcqc residue-check --fix-mode interactive # Interactive fixing
-  $ funcqc residue-check --fix-mode script     # Generate fix script
-
-Classification:
-  - AutoRemove: Definitely debug code (debugger, console.debug, // DEBUG:)
-  - NeedsReview: Ambiguous output (console.log, console.error)
-  - Exempt: Valid user-facing output (notifyUser, printUsage)
-
-Fix Modes:
-  - none: Detection only (default)
-  - preview: Show what would be fixed
-  - auto: Automatically fix AutoRemove items
-  - interactive: Interactive fixing with user confirmation
-  - script: Generate executable fix script
-
-Configuration (.funcqc-residue.yaml):
-  exemptFunctions: [notifyUser, printUsage]
-  autoRemovePatterns: [debugger, console.debug]
-  customMarkers: [// DEBUG:, // TEMP:]
-  exclude: ["**/*.test.ts"]
-
-Exit codes:
-  0: No AutoRemove items found
-  1: AutoRemove items detected (action required)
-`);
-
-
-// Handle unknown commands
-program.on('command:*', () => {
-  console.error(chalk.red('Invalid command: %s'), program.args.join(' '));
-  console.log(chalk.yellow('See --help for a list of available commands.'));
-  process.exit(1);
-});
-
-// Setup error handling and system checks
-function setupErrorHandling() {
-  // Get options from Commander.js after parsing
-  const options = program.opts();
-  const logger = new Logger(options['verbose'], options['quiet']);
-  const errorHandler = createErrorHandler(logger);
-  
-  // Setup global error handlers
-  setupGlobalErrorHandlers(errorHandler);
-  
-  return { logger, errorHandler };
-}
-
-function performSystemCheck(logger: Logger, skipCheck: boolean = false): boolean {
-  if (skipCheck) return true;
-  
-  const systemChecker = new SystemChecker(logger);
-  return systemChecker.reportSystemCheck();
-}
-
-function performLightweightSystemCheck(logger: Logger, skipCheck: boolean = false): boolean {
-  if (skipCheck) return true;
-  
-  // Lightweight check for read-only commands
-  // Only check basic Node.js version and file system access
-  const systemChecker = new SystemChecker(logger);
-  return systemChecker.basicSystemCheck();
-}
-
-const READ_ONLY_COMMANDS = ['list', 'health', 'show', 'history', 'diff', 'search', 'similar', 'help'] as const;
-
-function isReadOnlyCommand(): boolean {
-  const command = process.argv[2];
-  return READ_ONLY_COMMANDS.includes(command as typeof READ_ONLY_COMMANDS[number]);
-}
-
-// Pre-action hook for all commands
-program.hook('preAction', () => {
-  const { logger, errorHandler } = setupErrorHandling();
-  
-  const options = program.opts();
-  
-  // Handle --check-system flag
-  if (options['checkSystem']) {
-    performSystemCheck(logger, false);
-    process.exit(0);
-  }
-  
-  // Handle --cwd flag
-  if (options['cwd']) {
-    try {
-      process.chdir(options['cwd']);
-    } catch (error) {
-      const funcqcError = errorHandler.createError(
-        ErrorCode.FILE_NOT_ACCESSIBLE,
-        `Cannot change to directory: ${options['cwd']}`,
-        { directory: options['cwd'] },
-        error instanceof Error ? error : undefined
-      );
-      errorHandler.handleError(funcqcError);
-    }
-  }
-  
-  // Handle system check before commands
-  if (!options['noCheck']) {
-    // Use lightweight system check for read-only commands
-    const isReadOnly = isReadOnlyCommand();
-    const systemOk = isReadOnly && !options['checkSystem'] 
-      ? performLightweightSystemCheck(logger, false)
-      : performSystemCheck(logger, false);
-      
-    if (!systemOk) {
-      logger.error('System requirements not met. Use --no-check to bypass.');
-      process.exit(1);
-    }
-  }
-});
-
-// Handle help display for no arguments
-function handleHelpDisplay(): void {
-  if (process.argv.slice(2).length) return;
-  
-  program.outputHelp();
-  process.exit(0);
-}
-
-// Main execution
-async function main() {
-  try {
-    // Initialize graceful shutdown handler
-    const gracefulShutdown = GracefulShutdown.getInstance();
-    
-    // Add general cleanup handler
-    gracefulShutdown.addCleanupHandler('general', async () => {
-      // General cleanup tasks can be added here if needed
-    });
-    
-    // Handle help display for no arguments
-    handleHelpDisplay();
-    
-    await program.parseAsync(process.argv);
-    
-  } catch (error) {
-    console.error(chalk.red('Fatal error during startup:'), error instanceof Error ? error.message : String(error));
-    process.exit(1);
-  }
-}
-
-// Run main function
-main().catch((error) => {
-  console.error(chalk.red('Unhandled error:'), error);
-  process.exit(1);
-});
+#!/usr/bin/env node
+
+import { Command, OptionValues } from 'commander';
+import chalk from 'chalk';
+import { Logger } from './utils/cli-utils';
+import { SystemChecker } from './utils/system-checker';
+import { createErrorHandler, setupGlobalErrorHandlers, ErrorCode } from './utils/error-handler';
+import { GracefulShutdown } from './utils/graceful-shutdown';
+
+
+// Dynamic imports for all commands to improve startup performance
+
+const program = new Command();
+
+program
+  .name('funcqc')
+  .description('Function Quality Control for TypeScript projects')
+  .version('0.1.0');
+
+// Global options
+program
+  .option('--config <path>', 'specify config file path')
+  .option('--no-config', 'ignore config file')
+  .option('--cwd <path>', 'change working directory')
+  .option('--verbose', 'enable verbose output')
+  .option('--quiet', 'suppress output')
+  .option('--no-color', 'disable colored output')
+  .option('--check-system', 'run system requirements check')
+  .option('--no-check', 'skip system requirements check');
+
+// Commands
+program
+  .command('init')
+  .description('Initialize funcqc configuration')
+  .option('--root <paths>', 'root directories to scan (comma-separated)', 'src')
+  .option('--exclude <patterns>', 'exclude patterns (comma-separated)')
+  .option('--db <path>', 'database path', '.funcqc/funcqc.db')
+  .option('--show', 'show current configuration')
+  .option('--reset', 'reset configuration to defaults')
+  .action(async (options: OptionValues) => {
+    const { initCommand } = await import('./cli/init');
+    return initCommand(options);
+  });
+
+program
+  .command('config')
+  .description('Manage configuration presets and settings')
+  .argument('<action>', 'action to perform (list, show, apply, compare, suggest, backup, validate, edit)')
+  .option('--preset <id>', 'preset ID to work with')
+  .option('--replace', 'replace current configuration instead of merging')
+  .option('--no-validate', 'skip validation when applying presets')
+  .option('--no-backup', 'skip backup creation when applying presets')
+  .option('--dry-run', 'show what would change without applying')
+  .option('--interactive', 'use interactive mode for confirmations')
+  .option('--output <path>', 'output file path for backup')
+  .option('--json', 'output as JSON')
+  .action(async (action: string, options: OptionValues, cmd) => {
+    // グローバルオプションをマージ
+    const globalOpts = cmd.parent.opts();
+    const mergedOptions = { ...globalOpts, ...options };
+    const { configCommand } = await import('./cli/config');
+    await configCommand(action, mergedOptions);
+  })
+  .addHelpText('after', `
+Examples:
+  # Show current configuration
+  $ funcqc config show
+  
+  # List available presets
+  $ funcqc config list
+  
+  # Show details of a specific preset
+  $ funcqc config show --preset web-frontend
+  
+  # Apply a preset to current configuration
+  $ funcqc config apply --preset web-frontend
+  
+  # Preview changes without applying
+  $ funcqc config apply --preset api-backend --dry-run
+  
+  # Compare current config with preset
+  $ funcqc config compare --preset library
+  
+  # Get preset suggestions for current project
+  $ funcqc config suggest
+  
+  # Backup current configuration
+  $ funcqc config backup
+  
+  # Validate current configuration
+  $ funcqc config validate
+  
+  # Show configuration file location for editing
+  $ funcqc config edit
+`);
+
+program
+  .command('scan')
+  .description('Scan and analyze functions')
+  .option('--label <text>', 'label for this snapshot')
+  .option('--comment <text>', 'mandatory comment when scan configuration changes')
+  .option('--scope <name>', 'scan specific scope (src, test, all, or custom scope)')
+  .option('--realtime-gate', 'enable real-time quality gate with adaptive thresholds')
+  .action(async (options: OptionValues, command) => {
+    const { withEnvironment } = await import('./cli/cli-wrapper');
+    const { scanCommand } = await import('./cli/commands/scan');
+    return withEnvironment(scanCommand)(options, command);
+  });
+
+program
+  .command('list')
+  .description('List all functions')
+  .option('-j, --json', 'output as JSON for jq/script processing')
+  .option('--limit <num>', 'limit number of results')
+  .option('--sort <field>', 'sort by field (cc, loc, changes, name, file)')
+  .option('--desc', 'sort in descending order')
+  .option('--cc-ge <num>', 'filter functions with complexity >= N')
+  .option('--changes-ge <num>', 'filter functions with change count >= N')
+  .option('--file <pattern>', 'filter by file path pattern')
+  .option('--name <pattern>', 'filter by function name pattern')
+  .option('--scope <name>', 'filter by scope (src, test, all, or custom scope)')
+  .action(async (options: OptionValues, command) => {
+    const { withEnvironment } = await import('./cli/cli-wrapper');
+    const { listCommand } = await import('./cli/commands/list');
+    return withEnvironment(listCommand)(options, command);
+  });
+
+program
+  .command('show')
+  .description('Show detailed information about a specific function')
+  .option('--id <function-id>', 'function ID to show details for')
+  .option('-j, --json', 'output as JSON for jq/script processing')
+  .option('--usage', 'show usage information, examples, error handling, side effects')
+  .option('--current', 'show current quality metrics and analysis (default)')
+  .option('--history', 'show historical metrics and changes for this function')
+  .option('--source', 'show source code (combinable with other options)')
+  .argument('[name-pattern]', 'function name pattern (if ID not provided)')
+  .action(async (namePattern: string | undefined, options: OptionValues, command) => {
+    const { withEnvironment } = await import('./cli/cli-wrapper');
+    const { showCommand } = await import('./cli/commands/show');
+    return withEnvironment(showCommand(namePattern || ''))(options, command);
+  })
+  .addHelpText('after', `
+Examples:
+  # Show current metrics (default behavior)
+  $ funcqc show --id 2f1cfe1d
+  $ funcqc show "functionName"
+  
+  # Show usage information
+  $ funcqc show --id 2f1cfe1d --usage
+  
+  # Show historical changes
+  $ funcqc show --id 2f1cfe1d --history
+  
+  # Show source code with metrics
+  $ funcqc show --id 2f1cfe1d --current --source
+  $ funcqc show --id 2f1cfe1d --history --source
+  
+  # JSON output for programmatic use
+  $ funcqc show --id 2f1cfe1d --json
+
+How to find function IDs:
+  $ funcqc list --cc-ge 10                       # List complex functions
+  $ funcqc search "functionName"                 # Search by name
+`);
+
+program
+  .command('files')
+  .description('List and display source files stored in snapshots')
+  .option('--snapshot <id>', 'snapshot ID to display files from (default: latest)')
+  .option('--language <lang>', 'filter by programming language')
+  .option('--path <pattern>', 'filter by file path pattern')
+  .option('--sort <field>', 'sort by field (path, size, lines, functions, language, modified)', 'path')
+  .option('--desc', 'sort in descending order')
+  .option('--limit <num>', 'limit number of results')
+  .option('--stats', 'show file statistics')
+  .option('--json', 'output as JSON')
+  .action(async (options: OptionValues, command) => {
+    const { withEnvironment } = await import('./cli/cli-wrapper');
+    const { filesCommand } = await import('./cli/commands/files');
+    return withEnvironment(filesCommand())(options, command);
+  })
+  .addHelpText('after', `
+Examples:
+  # List all source files from latest snapshot
+  $ funcqc files
+
+  # Show files with statistics
+  $ funcqc files --stats
+
+  # Filter by language
+  $ funcqc files --language typescript
+
+  # Filter by path pattern
+  $ funcqc files --path "src/cli/*"
+
+  # Sort by file size (largest first)
+  $ funcqc files --sort size --desc
+
+  # Show files from specific snapshot
+  $ funcqc files --snapshot abc123
+
+  # JSON output for processing
+  $ funcqc files --json
+
+Features:
+  - Lists source files stored during scan operations
+  - Shows file metadata: size, lines, function count, language
+  - Provides filtering and sorting capabilities
+  - Displays file statistics with --stats option
+  - Supports both table and JSON output formats
+`);
+
+program
+  .command('health')
+  .description('Show project health assessment')
+  .option('--trend', 'show trend analysis')
+  .option('--show-config', 'show configuration details')
+  .option('--verbose', 'show detailed information')
+  .option('--json', 'output as JSON for jq/script processing')
+  .option('--period <days>', 'period for trend analysis (default: 7)')
+  .option('--snapshot <id>', 'analyze specific snapshot (ID, label, HEAD~N, git ref)')
+  .option('--diff [snapshots]', 'compare snapshots: --diff (latest vs prev), --diff <id> (latest vs id), --diff "<id1> <id2>" (id1 vs id2)')
+  .option('--scope <name>', 'analyze specific scope (src, test, all, or custom scope)')
+  .option('--mode <mode>', 'evaluation mode: static or dynamic (default: static)')
+  .option('--explain-weight <function>', 'explain weight calculation for specific function (ID or name)')
+  .option('--top-n <number>', 'number of top recommendations to show (default: 3, verbose: 10)', '3')
+  .option('--ai-optimized', 'deprecated: use --json instead')
+  .action(async (options: OptionValues, command) => {
+    const { withEnvironment } = await import('./cli/cli-wrapper');
+    const { healthCommand } = await import('./cli/commands/health');
+    return withEnvironment(healthCommand)(options, command);
+  });
+
+program
+  .command('history')
+  .description('Show snapshot history')
+  .option('--verbose', 'show detailed information')
+  .option('--since <date>', 'show snapshots since date')
+  .option('--until <date>', 'show snapshots until date')
+  .option('--limit <num>', 'limit number of snapshots', '20')
+  .option('--author <name>', 'filter by commit author')
+  .option('--branch <name>', 'filter by git branch')
+  .option('--label <text>', 'filter by snapshot label')
+  .option('--scope <name>', 'filter by analysis scope (src, test, etc.)')
+  .option('--json', 'output as JSON')
+  .action(async (options: OptionValues, command) => {
+    const { withEnvironment } = await import('./cli/cli-wrapper');
+    const { historyCommand } = await import('./cli/commands/history');
+    return withEnvironment(historyCommand)(options, command);
+  });
+
+program
+  .command('diff')
+  .description('Compare two snapshots')
+  .argument('<from>', 'source snapshot (ID, label, or "latest")')
+  .argument('<to>', 'target snapshot (ID, label, or "latest")')
+  .option('--summary', 'show summary only')
+  .option('--function <pattern>', 'filter by function name pattern')
+  .option('--file <pattern>', 'filter by file path pattern')
+  .option('--metric <name>', 'filter by specific metric changes')
+  .option('--threshold <num>', 'minimum change threshold for numeric values')
+  .option('--json', 'output as JSON')
+  .option('--no-change-detection', 'disable smart change detection for modified functions')
+  .option('--insights', 'show suggested actions and insights for similarity analysis')
+  .option('--similarity-threshold <num>', 'similarity threshold for function matching (0-1, default: 0.95)', '0.95')
+  .action(async (from: string, to: string, options: OptionValues, command) => {
+    const { withEnvironment } = await import('./cli/cli-wrapper');
+    const { diffCommand } = await import('./cli/commands/diff');
+    return withEnvironment(diffCommand(from, to))(options, command);
+  })
+  .addHelpText('after', `
+Examples:
+  # Basic diff
+  $ funcqc diff HEAD~1 HEAD
+  
+  # Show summary only
+  $ funcqc diff abc123 def456 --summary
+  
+  # Filter by function name
+  $ funcqc diff v1.0 v2.0 --function "handle*"
+  
+  # Smart change detection (enabled by default)
+  $ funcqc diff HEAD~1 HEAD
+  
+  # Disable smart change detection
+  $ funcqc diff v1 v2 --no-change-detection
+`);
+
+
+program
+  .command('similar')
+  .description('Detect similar functions using AST analysis')
+  .option('--threshold <value>', 'similarity threshold (0-1)', '0.95')
+  .option('--json', 'output as JSON')
+  .option('--jsonl', 'output as JSON Lines (for large datasets)')
+  .option('--snapshot <id>', 'analyze specific snapshot (default: latest)')
+  .option('--min-lines <num>', 'minimum lines of code to consider', '3')
+  .option('--no-cross-file', 'only detect similarities within same file')
+  .option('--detectors <list>', 'comma-separated list of detectors to use')
+  .option('--consensus <strategy>', 'consensus strategy (majority[:threshold], intersection, union, weighted)')
+  .option('--output <file>', 'save JSON output to file')
+  .option('--limit <num>', 'limit number of results')
+  .action(async (options: OptionValues, command) => {
+    const { withEnvironment } = await import('./cli/cli-wrapper');
+    const { similarCommand } = await import('./cli/commands/similar');
+    return withEnvironment(similarCommand)(options, command);
+  });
+
+program
+  .command('describe')
+  .description('Add or manage function descriptions')
+  .argument('[function-id]', 'function ID or name pattern')
+  .option('--text <description>', 'description text')
+  .option('--source <type>', 'description source (human|ai|jsdoc), must match existing source unless --force is used', 'human')
+  .option('--model <name>', 'AI model name (for AI-generated descriptions)')
+  .option('--confidence <score>', 'confidence score (0-1, for AI-generated descriptions)')
+  .option('--input <file>', 'input JSON file for batch mode')
+  .option('--by <author>', 'author/creator name')
+  .option('--list-undocumented', 'list functions without descriptions')
+  .option('--needs-description', 'list functions needing description updates')
+  .option('--show-id', 'show complete function IDs')
+  .option('--force', 'bypass source guard protection')
+  .option('--json', 'output as JSON')
+  .option('--usage-example <example>', 'add usage example (can include line breaks)')
+  .option('--side-effects <effects>', 'document side effects and outputs')
+  .option('--error-conditions <conditions>', 'document error conditions and handling')
+  .option('--generate-template', 'generate JSON template for the specified function')
+  .option('--ai-mode', 'enable AI-optimized batch processing')
+  .action(async (functionId: string | undefined, options: OptionValues, command) => {
+    const { withEnvironment } = await import('./cli/cli-wrapper');
+    const { describeCommand } = await import('./cli/commands/describe');
+    return withEnvironment(describeCommand(functionId || ''))(options, command);
+  })
+  .addHelpText('after', `
+Examples:
+  # Basic description
+  $ funcqc describe myFunction --text "Basic description of the function"
+  
+  # Comprehensive documentation
+  $ funcqc describe func123 \\
+    --text "Main description" \\
+    --usage-example "myFunction(param1, param2)" \\
+    --side-effects "Modifies global state" \\
+    --error-conditions "Throws on invalid input"
+    
+  # AI-generated description
+  $ funcqc describe myFunction \\
+    --text "AI-generated description" \\
+    --source ai --model "gpt-4" --confidence 0.9
+    
+  # Batch processing with JSON file
+  $ funcqc describe --input descriptions.json --ai-mode
+  
+  # Generate template for AI workflow
+  $ funcqc describe --id 2f1cfe1d --generate-template > template.json
+  
+  # List functions needing documentation
+  $ funcqc describe --list-undocumented
+  $ funcqc describe --needs-description
+
+JSON Format for --input (batch mode):
+  [
+    {
+      "semanticId": "function-semantic-id",
+      "description": "Function description",
+      "source": "human|ai|jsdoc",
+      "usageExample": "example(param1, param2)",
+      "sideEffects": "Side effects description",
+      "errorConditions": "Error conditions",
+      "aiModel": "model-name",
+      "confidenceScore": 0.95,
+      "createdBy": "author-name"
+    }
+  ]
+
+AI Workflow:
+  1. Generate descriptions.json with structured data
+  2. Use 'funcqc describe --input descriptions.json' for batch processing
+  3. Verify results with 'funcqc show --id <function-id> --for-users'
+`);
+
+program
+  .command('search')
+  .description('Search functions by description keywords')
+  .argument('<keyword>', 'search keyword')
+  .option('--format <type>', 'output format (table|json|friendly)', 'table')
+  .option('--limit <num>', 'limit number of results', '50')
+  .option('--json', 'output as JSON')
+  .option('--semantic', 'use semantic search with local TF-IDF embeddings')
+  .option('--threshold <value>', 'similarity threshold for semantic search (0-1)', '0.3')
+  .option('--hybrid', 'use hybrid search (keyword + semantic + AST)')
+  .option('--hybrid-weight <value>', 'weight for semantic vs keyword (0-1)', '0.5')
+  .option('--show-similarity', 'show similarity scores in results')
+  .option('--min-similarity <value>', 'minimum similarity score to include results', '0.1')
+  .option('--ai-hints <json>', 'AI hints as JSON: {"relatedTerms":["term1"],"context":"..."}')
+  .option('--similarity-weights <json>', 'similarity algorithm weights as JSON: {"tfidf":0.5,"ngram":0.3,"jaccard":0.2}')
+  .option('--context-functions <ids>', 'comma-separated function IDs for AST context in hybrid search')
+  .option('--intermediate', 'output intermediate results for AI analysis')
+  .action(async (keyword: string, options: OptionValues, command) => {
+    const { withEnvironment } = await import('./cli/cli-wrapper');
+    const { searchCommand } = await import('./cli/commands/search');
+    return withEnvironment(searchCommand(keyword))(options, command);
+  })
+  .addHelpText('after', `
+Examples:
+  $ funcqc search "authentication"                        # Basic keyword search
+  $ funcqc search "user login" --semantic                 # Local semantic search
+  $ funcqc search "error handling" --hybrid               # Hybrid search (keyword + semantic + AST)
+  $ funcqc search "validation" --semantic --threshold 0.5 # Higher precision semantic search
+  $ funcqc search "database" --hybrid --show-similarity   # Show similarity scores
+  $ funcqc search "auth" --semantic --ai-hints '{"relatedTerms":["login","verify"]}' # AI-enhanced search
+
+Local Semantic Search:
+  Uses TF-IDF vectorization and cosine similarity
+  No external API required - purely local computation
+  Supports AI hints for enhanced relevance
+  Better for finding functions by purpose/behavior
+
+Hybrid Search:
+  Combines keyword, semantic, and AST structural similarity
+  Weighted scoring across multiple algorithms
+  Context-aware with reference function IDs
+  Optimal for comprehensive code exploration
+`);
+
+
+// Add evaluate command (v1.6 enhancement) - loaded dynamically
+program.addCommand(
+  new Command('evaluate')
+    .description('Evaluate function naming quality')
+    .action(async () => {
+      const { createEvaluateCommand } = await import('./cli/evaluate-naming');
+      const evaluateCommand = createEvaluateCommand();
+      await evaluateCommand.parseAsync(process.argv.slice(2));
+    })
+);
+
+// Add real-time code quality evaluation command (Phase 5)
+program
+  .command('eval')
+  .description('Real-time code quality evaluation for AI-generated code')
+  .argument('[input]', 'TypeScript code file to evaluate (or use --stdin)')
+  .option('--stdin', 'read code from stdin')
+  .option('--ai-generated', 'code is AI-generated (affects exit codes)')
+  .option('--strict', 'strict mode for critical violations')
+  .option('-j, --json', 'output as JSON for integration')
+  .option('--evaluate-all', 'evaluate all functions in the file/code')
+  .action(async (input: string | undefined, options: OptionValues, command) => {
+    const { withEnvironment } = await import('./cli/cli-wrapper');
+    const { evaluateCommand } = await import('./cli/commands/evaluate');
+    return withEnvironment(evaluateCommand(input || ''))(options, command);
+  })
+  .addHelpText('after', `
+Examples:
+  # Evaluate a file
+  $ funcqc eval myFunction.ts
+  
+  # Evaluate from stdin (AI workflow)
+  $ echo "function test() { return 42; }" | funcqc eval --stdin --ai-generated
+  
+  # Evaluate all functions in a file
+  $ funcqc eval myModule.ts --evaluate-all
+  
+  # JSON output for integration
+  $ funcqc eval code.ts --json
+  
+  # Evaluate all functions with JSON output
+  $ funcqc eval code.ts --evaluate-all --json
+  
+  # Strict mode (exit 1 on any critical violation)
+  $ funcqc eval code.ts --strict
+  
+AI Integration:
+  - Use --ai-generated for proper exit codes (0=acceptable, 1=needs improvement)
+  - Use --json for structured output with improvement suggestions
+  - Use --evaluate-all to assess all functions in the code
+  - Sub-20ms response time for real-time feedback
+  - Adaptive thresholds based on project baseline
+`);
+
+
+
+program
+  .command('db')
+  .description('Inspect database contents for debugging and testing')
+  .option('--list', 'list all available tables')
+  .option('--table <name>', 'table name to query')
+  .option('--limit <num>', 'limit number of rows (default: 10, max: 10000)')
+  .option('--limit-all', 'get all rows (no limit)')
+  .option('--where <condition>', 'simple WHERE condition (e.g., "id = \'abc123\'")')
+  .option('--columns <list>', 'comma-separated list of columns to select')
+  .option('--json', 'output as JSON')
+  .action(async (options: OptionValues, command) => {
+    const { withEnvironment } = await import('./cli/cli-wrapper');
+    const { dbCommand } = await import('./cli/commands/db');
+    return withEnvironment(dbCommand)(options, command);
+  })
+  .addHelpText('after', `
+Examples:
+  # List all available tables
+  $ funcqc db --list
+  
+  # Show recent snapshots
+  $ funcqc db --table snapshots --limit 5
+  
+  # Show all source contents (no limit)
+  $ funcqc db --table source_contents --limit-all
+  
+  # Query specific columns
+  $ funcqc db --table functions --columns "id,name,file_path" --limit 10
+  
+  # Filter with WHERE clause
+  $ funcqc db --table functions --where "cyclomatic_complexity > 10" --limit 5
+  
+  # JSON output for processing
+  $ funcqc db --table snapshots --json | jq '.rows[0]'
+
+Safety Features:
+  - Read-only access (SELECT statements only)
+  - Input validation and sanitization
+  - Row limits to prevent overwhelming output
+  - Designed for debugging and testing purposes
+`);
+
+
+
+// Dep command - Function dependency analysis
+program
+  .command('dep')
+  .description('Function dependency analysis')
+  .action(() => {
+    console.log(chalk.yellow('Please specify a dep subcommand:'));
+    console.log('  list     - List function dependencies');
+    console.log('  show     - Show detailed dependency information');
+    console.log('  stats    - Show dependency statistics and metrics');
+    console.log('  lint     - Lint architecture dependencies against rules');
+    console.log('  dead     - Detect dead code (unreachable functions)');
+    console.log('  cycles   - Detect circular dependencies in the call graph');
+    console.log('\nExample: funcqc dep list');
+  });
+
+// Add dep subcommands
+const depCommand = program.commands.find(cmd => cmd.name() === 'dep')!;
+
+depCommand.command('list')
+  .description('List function dependencies')
+  .option('--caller <pattern>', 'filter by caller function pattern')
+  .option('--callee <pattern>', 'filter by callee function pattern')
+  .option('--caller-class <pattern>', 'filter by caller class name pattern')
+  .option('--callee-class <pattern>', 'filter by callee class name pattern')
+  .option('--file <pattern>', 'filter by file path pattern')
+  .option('--type <type>', 'filter by call type (direct, async, conditional, external)')
+  .option('--limit <num>', 'limit number of results', '20')
+  .option('--sort <field>', 'sort by field (caller, callee, file, line)', 'caller')
+  .option('--desc', 'sort in descending order')
+  .option('--json', 'output as JSON')
+  .option('--snapshot <id>', 'use specific snapshot (default: latest)')
+  .action(async (options: OptionValues) => {
+    const { withEnvironment } = await import('./cli/cli-wrapper');
+    const { depListCommand } = await import('./cli/dep');
+    return withEnvironment(depListCommand)(options);
+  });
+
+depCommand.command('show')
+  .description('Show detailed dependency information for a function or analyze top routes globally')
+  .argument('[function]', 'function name or ID (optional - if not provided, shows global analysis)')
+  .option('--direction <dir>', 'dependency direction (in, out, both)', 'both')
+  .option('--depth <num>', 'maximum depth for dependency traversal', '2')
+  .option('--include-external', 'include external dependencies')
+  .option('--external-filter <mode>', 'filter external dependencies (all, transit, none)', 'transit')
+  .option('--show-complexity', 'show complexity metrics for each function in routes')
+  .option('--rank-by-length', 'sort routes by depth (longest first)')
+  .option('--max-routes <num>', 'limit number of displayed routes', '5')
+  .option('--json', 'output as JSON')
+  .option('--snapshot <id>', 'use specific snapshot (default: latest)')
+  .action(async (functionRef: string, options: OptionValues) => {
+    const { withEnvironment } = await import('./cli/cli-wrapper');
+    const { depShowCommand } = await import('./cli/dep');
+    return withEnvironment(depShowCommand(functionRef))(options);
+  });
+
+depCommand.command('stats')
+  .description('Show dependency statistics and metrics')
+  .option('--sort <field>', 'sort by field (fanin, fanout, depth, name)', 'fanin')
+  .option('--limit <num>', 'limit number of results', '20')
+  .option('--show-hubs', 'show hub functions (high fan-in)')
+  .option('--show-utility', 'show utility functions (high fan-out)')
+  .option('--show-isolated', 'show isolated functions')
+  .option('--hub-threshold <num>', 'minimum fan-in for hub functions', '5')
+  .option('--utility-threshold <num>', 'minimum fan-out for utility functions', '5')
+  .option('--max-hub-functions <num>', 'maximum number of hub functions to show', '10')
+  .option('--max-utility-functions <num>', 'maximum number of utility functions to show', '10')
+  .option('--format <format>', 'output format (table, json, dot)', 'table')
+  .option('--json', 'output as JSON')
+  .option('--snapshot <id>', 'use specific snapshot (default: latest)')
+  .action(async (options: OptionValues) => {
+    const { withEnvironment } = await import('./cli/cli-wrapper');
+    const { depStatsCommand } = await import('./cli/dep');
+    return withEnvironment(depStatsCommand)(options);
+  });
+
+depCommand.command('lint')
+  .description('Lint architecture dependencies against defined rules')
+  .option('--config <path>', 'path to architecture configuration file')
+  .option('--format <format>', 'output format (table, json)', 'table')
+  .option('--severity <level>', 'minimum severity level to report (error, warning, info)')
+  .option('--max-violations <num>', 'maximum number of violations to report')
+  .option('--include-metrics', 'include architecture metrics in output')
+  .option('--fix', 'attempt to fix violations automatically (future feature)')
+  .option('--snapshot <id>', 'analyze specific snapshot')
+  .option('--show-layers', 'display layer definitions and function distribution')
+  .option('--show-rules', 'display configured architecture rules')
+  .option('--show-config', 'display complete architecture configuration')
+  .option('--show-consolidation', 'display consolidation strategies for refactoring')
+  .option('--dry-run', 'show configuration information without running violations check')
+  .action(async (options: OptionValues) => {
+    const { withEnvironment } = await import('./cli/cli-wrapper');
+    const { depLintCommand } = await import('./cli/dep');
+    return withEnvironment(depLintCommand)(options);
+  });
+
+depCommand.command('dead')
+  .description('Detect dead code (unreachable functions) using dependency analysis')
+  .option('--exclude-tests', 'exclude test functions from analysis')
+  .option('--exclude-exports', 'exclude exported functions from entry points')
+  .option('--exclude-small', 'exclude small functions from results')
+  .option('--threshold <num>', 'minimum function size to report', '3')
+  .option('--format <format>', 'output format (table, json, dot)', 'table')
+  .option('--show-reasons', 'show detailed reasons for dead code')
+  .option('--layer-entry-points <layers>', 'treat functions in specified layers as entry points (comma-separated)')
+  .option('--verbose', 'show verbose output')
+  .option('--snapshot <id>', 'analyze specific snapshot')
+  .action(async (options: OptionValues) => {
+    const { withEnvironment } = await import('./cli/cli-wrapper');
+    const { depDeadCommand } = await import('./cli/dep');
+    return withEnvironment(depDeadCommand)(options);
+  })
+  .addHelpText('after', `
+Examples:
+  # Basic dead code detection
+  $ funcqc dep dead
+
+  # Exclude test functions and small functions
+  $ funcqc dep dead --exclude-tests --exclude-small --threshold 5
+
+  # JSON output for automation
+  $ funcqc dep dead --format json
+
+  # Analyze specific snapshot
+  $ funcqc dep dead --snapshot abc123
+
+  # Generate DOT graph for visualization
+  $ funcqc dep dead --format dot > deadcode.dot
+
+  # Use services layer as entry points
+  $ funcqc dep dead --layer-entry-points services
+
+  # Use multiple layers as entry points
+  $ funcqc dep dead --layer-entry-points services,api,orchestration
+
+Note: This command uses the same call graph analysis as other 'dep' commands,
+providing consistent and comprehensive dead code detection.
+
+Layer Entry Points:
+  When --layer-entry-points is specified, functions in those layers (as defined
+  in .funcqc-arch.yaml) are treated as entry points. This is useful for analyzing
+  dead code in modular architectures where certain layers serve as public APIs.`);
+
+depCommand.command('cycles')
+  .description('Detect and analyze circular dependencies with importance classification')
+  .option('--min-size <num>', 'minimum cycle size to report (legacy)', '2')
+  .option('--min-complexity <num>', 'minimum cycle complexity (nodes)', '4')
+  .option('--format <format>', 'output format (table, json, dot)', 'table')
+  .option('--sort <sort>', 'sort by (importance, length, complexity)', 'importance')
+  .option('--limit <num>', 'maximum cycles to display', '20')
+  .option('--include-all', 'include all cycles (legacy mode)')
+  .option('--include-recursive', 'include recursive functions')
+  .option('--include-clear', 'include clear function chains')
+  .option('--exclude-recursive', 'exclude recursive functions (default: true)')
+  .option('--exclude-clear', 'exclude clear function chains (default: true)')
+  .option('--cross-module-only', 'show only cross-module cycles')
+  .option('--cross-layer-only', 'show only cross-layer cycles')
+  .option('--recursive-only', 'show only recursive functions')
+  .option('--verbose', 'show detailed information')
+  .action(async (options: OptionValues) => {
+    const { withEnvironment } = await import('./cli/cli-wrapper');
+    const { depCyclesCommand } = await import('./cli/dep');
+    return withEnvironment(depCyclesCommand)(options);
+  })
+  .addHelpText('after', `
+Examples:
+  # Detect critical circular dependencies (default enhanced mode)
+  $ funcqc dep cycles
+
+  # Show cross-layer cycles only (most critical)
+  $ funcqc dep cycles --cross-layer-only
+
+  # Include recursive functions and clear chains
+  $ funcqc dep cycles --include-recursive --include-clear
+
+  # Legacy mode (all cycles, including recursive)
+  $ funcqc dep cycles --include-all
+
+  # JSON output for automation
+  $ funcqc dep cycles --format json
+
+  # Show only complex cycles
+  $ funcqc dep cycles --min-complexity 6
+
+  # Generate DOT graph for visualization
+  $ funcqc dep cycles --format dot > cycles.dot
+
+Default behavior (Enhanced Mode):
+  • Excludes recursive functions (--exclude-recursive)
+  • Excludes clear function chains (--exclude-clear)
+  • Minimum complexity: 4 functions (--min-complexity 4)
+  • Sorted by importance (--sort importance)
+  • Limited to top 20 cycles (--limit 20)
+
+Note: Enhanced mode focuses on architectural problems. Use --include-all
+for backward compatibility with the legacy analyzer.
+`);
+
+
+// Safe deletion command using high-confidence call graph analysis
+program
+  .command('safe-delete')
+  .description('🛡️  Safely analyze and delete dead code using high-confidence call graph analysis')
+  .option('--confidence-threshold <value>', 'minimum confidence score for deletion (0-1)', '0.95')
+  .option('--max-batch <num>', 'maximum functions to delete in one batch', '10')
+  .option('--no-tests', 'skip test execution before deletion')
+  .option('--no-type-check', 'skip TypeScript type checking')
+  .option('--no-backup', 'skip backup creation')
+  .option('--execute', 'execute actual deletion (default is analysis/preview only)')
+  .option('--force', 'force deletion without interactive confirmation')
+  .option('--dry-run', 'preview what would be deleted (same as default behavior)')
+  .option('--include-exports', 'include exported functions in deletion candidates')
+  .option('--exclude <patterns>', 'exclude file patterns (comma-separated)')
+  .option('--format <format>', 'output format (table, json)', 'table')
+  .option('--verbose', 'show detailed analysis information')
+  .option('--restore <path>', 'restore functions from backup directory')
+  .action(async (options: OptionValues, command) => {
+    const { withEnvironment } = await import('./cli/cli-wrapper');
+    const { safeDeleteCommand } = await import('./cli/safe-delete');
+    return withEnvironment(safeDeleteCommand)(options, command);
+  })
+  .addHelpText('after', `
+Examples:
+  # Analyze candidates for safe deletion (default - preview only)
+  $ funcqc safe-delete
+
+  # Execute actual deletion with interactive confirmation
+  $ funcqc safe-delete --execute
+
+  # Force deletion without confirmation (dangerous!)
+  $ funcqc safe-delete --execute --force
+
+  # Analysis with high confidence threshold
+  $ funcqc safe-delete --confidence-threshold 0.98
+
+  # Execute deletion without backup (faster but less safe)
+  $ funcqc safe-delete --execute --no-backup
+
+  # Execute deletion in smaller batches for safety
+  $ funcqc safe-delete --execute --max-batch 5
+
+  # Include exported functions in analysis
+  $ funcqc safe-delete --include-exports
+
+  # Exclude specific patterns
+  $ funcqc safe-delete --exclude "**/*.test.ts,**/fixtures/**"
+
+  # Restore from backup
+  $ funcqc safe-delete --restore ".funcqc/backups/safe-deletion-2024-01-15T10-30-00-000Z"
+
+Note: By default, safe-delete only analyzes and previews candidates.
+Use --execute to perform actual deletion with confirmation prompts.
+Use --force to skip confirmation (not recommended).
+`);
+
+// Debug residue detection command
+program
+  .command('residue-check')
+  .description('Detect debug code residue in TypeScript projects')
+  .option('-j, --json', 'output as JSON')
+  .option('--verbose', 'show detailed context information')
+  .option('--details', 'show full analysis details')
+  .option('--ai-mode', 'output AI-optimized format')
+  .option('--config <path>', 'path to configuration file')
+  .option('--path <path>', 'specific path to analyze')
+  .option('--fix-mode <mode>', 'fix mode: none, preview, auto, interactive, script', 'none')
+  .option('--quiet', 'suppress non-essential output')
+  .action(async (options: OptionValues, command) => {
+    const { withEnvironment } = await import('./cli/cli-wrapper');
+    const { residueCheckCommand } = await import('./cli/commands/residue-check');
+    return withEnvironment(residueCheckCommand)(options, command);
+  })
+  .addHelpText('after', `
+Examples:
+  # Basic residue detection
+  $ funcqc residue-check
+  
+  # Verbose mode with context
+  $ funcqc residue-check --verbose
+  
+  # AI-optimized JSON output
+  $ funcqc residue-check --ai-mode --json
+  
+  # Analyze specific directory
+  $ funcqc residue-check --path src/services
+  
+  # Use custom configuration
+  $ funcqc residue-check --config .funcqc-residue.yaml
+  
+  # Fix modes
+  $ funcqc residue-check --fix-mode preview    # Preview fixes
+  $ funcqc residue-check --fix-mode auto       # Auto-fix AutoRemove items
+  $ funcqc residue-check --fix-mode interactive # Interactive fixing
+  $ funcqc residue-check --fix-mode script     # Generate fix script
+
+Classification:
+  - AutoRemove: Definitely debug code (debugger, console.debug, // DEBUG:)
+  - NeedsReview: Ambiguous output (console.log, console.error)
+  - Exempt: Valid user-facing output (notifyUser, printUsage)
+
+Fix Modes:
+  - none: Detection only (default)
+  - preview: Show what would be fixed
+  - auto: Automatically fix AutoRemove items
+  - interactive: Interactive fixing with user confirmation
+  - script: Generate executable fix script
+
+Configuration (.funcqc-residue.yaml):
+  exemptFunctions: [notifyUser, printUsage]
+  autoRemovePatterns: [debugger, console.debug]
+  customMarkers: [// DEBUG:, // TEMP:]
+  exclude: ["**/*.test.ts"]
+
+Exit codes:
+  0: No AutoRemove items found
+  1: AutoRemove items detected (action required)
+`);
+
+
+// Handle unknown commands
+program.on('command:*', () => {
+  console.error(chalk.red('Invalid command: %s'), program.args.join(' '));
+  console.log(chalk.yellow('See --help for a list of available commands.'));
+  process.exit(1);
+});
+
+// Setup error handling and system checks
+function setupErrorHandling() {
+  // Get options from Commander.js after parsing
+  const options = program.opts();
+  const logger = new Logger(options['verbose'], options['quiet']);
+  const errorHandler = createErrorHandler(logger);
+  
+  // Setup global error handlers
+  setupGlobalErrorHandlers(errorHandler);
+  
+  return { logger, errorHandler };
+}
+
+function performSystemCheck(logger: Logger, skipCheck: boolean = false): boolean {
+  if (skipCheck) return true;
+  
+  const systemChecker = new SystemChecker(logger);
+  return systemChecker.reportSystemCheck();
+}
+
+function performLightweightSystemCheck(logger: Logger, skipCheck: boolean = false): boolean {
+  if (skipCheck) return true;
+  
+  // Lightweight check for read-only commands
+  // Only check basic Node.js version and file system access
+  const systemChecker = new SystemChecker(logger);
+  return systemChecker.basicSystemCheck();
+}
+
+const READ_ONLY_COMMANDS = ['list', 'health', 'show', 'history', 'diff', 'search', 'similar', 'help'] as const;
+
+function isReadOnlyCommand(): boolean {
+  const command = process.argv[2];
+  return READ_ONLY_COMMANDS.includes(command as typeof READ_ONLY_COMMANDS[number]);
+}
+
+// Pre-action hook for all commands
+program.hook('preAction', () => {
+  const { logger, errorHandler } = setupErrorHandling();
+  
+  const options = program.opts();
+  
+  // Handle --check-system flag
+  if (options['checkSystem']) {
+    performSystemCheck(logger, false);
+    process.exit(0);
+  }
+  
+  // Handle --cwd flag
+  if (options['cwd']) {
+    try {
+      process.chdir(options['cwd']);
+    } catch (error) {
+      const funcqcError = errorHandler.createError(
+        ErrorCode.FILE_NOT_ACCESSIBLE,
+        `Cannot change to directory: ${options['cwd']}`,
+        { directory: options['cwd'] },
+        error instanceof Error ? error : undefined
+      );
+      errorHandler.handleError(funcqcError);
+    }
+  }
+  
+  // Handle system check before commands
+  if (!options['noCheck']) {
+    // Use lightweight system check for read-only commands
+    const isReadOnly = isReadOnlyCommand();
+    const systemOk = isReadOnly && !options['checkSystem'] 
+      ? performLightweightSystemCheck(logger, false)
+      : performSystemCheck(logger, false);
+      
+    if (!systemOk) {
+      logger.error('System requirements not met. Use --no-check to bypass.');
+      process.exit(1);
+    }
+  }
+});
+
+// Handle help display for no arguments
+function handleHelpDisplay(): void {
+  if (process.argv.slice(2).length) return;
+  
+  program.outputHelp();
+  process.exit(0);
+}
+
+// Main execution
+async function main() {
+  try {
+    // Initialize graceful shutdown handler
+    const gracefulShutdown = GracefulShutdown.getInstance();
+    
+    // Add general cleanup handler
+    gracefulShutdown.addCleanupHandler('general', async () => {
+      // General cleanup tasks can be added here if needed
+    });
+    
+    // Handle help display for no arguments
+    handleHelpDisplay();
+    
+    await program.parseAsync(process.argv);
+    
+  } catch (error) {
+    console.error(chalk.red('Fatal error during startup:'), error instanceof Error ? error.message : String(error));
+    process.exit(1);
+  }
+}
+
+// Run main function
+main().catch((error) => {
+  console.error(chalk.red('Unhandled error:'), error);
+  process.exit(1);
+});