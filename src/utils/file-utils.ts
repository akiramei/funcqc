--- conflicted
+++ resolved
@@ -364,11 +364,7 @@
 export async function calculateFileHash(filePath: string): Promise<string> {
   try {
     const content = await fs.readFile(filePath);
-<<<<<<< HEAD
-    return crypto.createHash('md5').update(content).digest('hex');
-=======
     return crypto.createHash('sha256').update(content).digest('hex');
->>>>>>> ee727b70
   } catch (error) {
     throw new Error(`Failed to calculate hash for ${filePath}: ${error instanceof Error ? error.message : String(error)}`);
   }
