--- conflicted
+++ resolved
@@ -66,10 +66,7 @@
   showLayers?: boolean;
   showRules?: boolean;
   showConfig?: boolean;
-<<<<<<< HEAD
-=======
   showConsolidation?: boolean;
->>>>>>> 943b7f10
   dryRun?: boolean;
 }
 
