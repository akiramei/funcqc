--- conflicted
+++ resolved
@@ -1276,9 +1276,6 @@
   
   if (!detailed && types.length > 0) {
     // Table header for non-detailed output - emoji-free layout
-<<<<<<< HEAD
-    if (showLocation) {
-=======
     if (showId && showLocation) {
       console.log(`ID       KIND EXP NAME                         PROPS METHS CTORS IDX CALL TOTAL FILE                     LINE`);
       console.log(`-------- ---- --- ----------------------------- ----- ----- ----- --- ---- ----- ----------------------- ----`);
@@ -1286,7 +1283,6 @@
       console.log(`ID       KIND EXP NAME                         PROPS METHS CTORS IDX CALL TOTAL`);
       console.log(`-------- ---- --- ----------------------------- ----- ----- ----- --- ---- -----`);
     } else if (showLocation) {
->>>>>>> b7190721
       console.log(`KIND EXP NAME                         PROPS METHS CTORS IDX CALL TOTAL FILE                     LINE`);
       console.log(`---- --- ----------------------------- ----- ----- ----- --- ---- ----- ----------------------- ----`);
     } else {
@@ -1339,10 +1335,7 @@
       const kindText = getTypeKindText(type.kind);
       const exportText = type.isExported ? 'EXP' : '   ';
       const nameDisplay = type.name.length > 29 ? type.name.substring(0, 26) + '...' : type.name;
-<<<<<<< HEAD
-=======
       const idDisplay = type.id.substring(0, 8); // Show first 8 chars of ID
->>>>>>> b7190721
       
       // Display counts, using '-' for zero values
       const propsDisplay = memberCount.properties > 0 ? memberCount.properties.toString() : '-';
