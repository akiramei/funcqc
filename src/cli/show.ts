import chalk from 'chalk';
import { ShowCommandOptions, FunctionInfo, FuncqcConfig, QualityMetrics } from '../types';
import { ConfigManager } from '../core/config';
import { PGLiteStorageAdapter } from '../storage/pglite-adapter';
import { calculateFileHash, fileExists } from '../utils/file-utils';

export async function showCommand(
  namePattern: string = '',
  options: ShowCommandOptions
): Promise<void> {
  try {
    const { storage, config } = await initializeShowCommand();
    const func = await findTargetFunction(storage, options.id, namePattern);
    
    if (options.json) {
      outputJSON(func);
    } else {
      await outputFriendly(func, config, options);
    }
    
  } catch (error) {
    console.error(chalk.red('Failed to show function:'), error instanceof Error ? error.message : String(error));
    process.exit(1);
  }
}

async function initializeShowCommand(): Promise<{ storage: PGLiteStorageAdapter; config: FuncqcConfig }> {
  const configManager = new ConfigManager();
  const config = await configManager.load();
  
  const storage = new PGLiteStorageAdapter(config.storage.path!);
  await storage.init();
  
  return { storage, config };
}

async function findTargetFunction(
  storage: PGLiteStorageAdapter, 
  id?: string, 
  namePattern?: string
): Promise<FunctionInfo> {
  if (id) {
    return await findFunctionByIdOrThrow(storage, id);
  }
  
  if (namePattern) {
    return await findFunctionByNameOrThrow(storage, namePattern);
  }
  
  throw new Error('Either --id or a name pattern must be provided.');
}

async function findFunctionByIdOrThrow(storage: PGLiteStorageAdapter, id: string): Promise<FunctionInfo> {
  const func = await findFunctionById(storage, id);
  if (!func) {
    throw new Error(`Function with ID '${id}' not found.`);
  }
  return func;
}

async function findFunctionByNameOrThrow(storage: PGLiteStorageAdapter, namePattern: string): Promise<FunctionInfo> {
  const candidates = await findFunctionsByName(storage, namePattern);
  
  if (candidates.length === 0) {
    throw new Error(`No functions found matching pattern '${namePattern}'.`);
  }
  
  if (candidates.length === 1) {
    return candidates[0];
  }
  
  const selected = await selectFunction(candidates);
  if (!selected) {
    throw new Error('No function selected.');
  }
  
  return selected;
}

async function findFunctionById(storage: PGLiteStorageAdapter, id: string): Promise<FunctionInfo | null> {
  // Get the latest snapshot first
  const snapshots = await storage.getSnapshots({ sort: 'created_at', limit: 1 });
  if (snapshots.length === 0) {
    return null;
  }
  
  // Try to get function with description first
  const functionsWithDescriptions = await storage.getFunctionsWithDescriptions(snapshots[0].id);
  const func = functionsWithDescriptions.find(f => f.id === id || f.id.startsWith(id));
  
  if (func) {
    return func;
  }
  
  // Fallback to regular query if not found in functions with descriptions
  const functions = await storage.queryFunctions();
  return functions.find(f => f.id === id || f.id.startsWith(id)) || null;
}

async function findFunctionsByName(storage: PGLiteStorageAdapter, namePattern: string): Promise<FunctionInfo[]> {
  // Get the latest snapshot first
  const snapshots = await storage.getSnapshots({ sort: 'created_at', limit: 1 });
  if (snapshots.length === 0) {
    return [];
  }
  
  // Try to get functions with descriptions first
  const functionsWithDescriptions = await storage.getFunctionsWithDescriptions(snapshots[0].id);
  const matchingWithDesc = functionsWithDescriptions.filter(f => 
    f.name.includes(namePattern) || 
    f.displayName.includes(namePattern)
  );
  
  if (matchingWithDesc.length > 0) {
    return matchingWithDesc;
  }
  
  // Fallback to regular query
  const functions = await storage.queryFunctions();
  return functions.filter(f => 
    f.name.includes(namePattern) || 
    f.displayName.includes(namePattern)
  );
}

async function selectFunction(candidates: FunctionInfo[]): Promise<FunctionInfo | null> {
  console.log(chalk.cyan('Multiple functions found:'));
  console.log();
  
  candidates.forEach((func, index) => {
    const shortId = func.id.substring(0, 8);
    console.log(`${chalk.bold((index + 1).toString())}. ${func.displayName}() ${chalk.gray(`[${shortId}]`)}`);
    console.log(`   ${chalk.gray(`📍 ${func.filePath}:${func.startLine}`)}`);
    console.log(`   ${chalk.gray(`🔗 ${func.signature}`)}`);
    console.log();
  });
  
  // For now, just return the first one as a placeholder
  // In a real implementation, we'd use a proper interactive selection library
  console.log(chalk.yellow('Auto-selecting the first function. Interactive selection will be implemented in a future version.'));
  return candidates[0];
}

function outputJSON(func: FunctionInfo): void {
  // Extract usage examples from description or JSDoc
  const usageExamples = extractUsageExamples(func);
  
  // Extract side effects information
  const sideEffects = extractSideEffects(func);
  
  // Extract error conditions
  const errorConditions = extractErrorConditions(func);
  
  const output = {
    id: func.id,
    name: func.name,
    displayName: func.displayName,
    signature: func.signature,
    file: {
      path: func.filePath,
      startLine: func.startLine,
      endLine: func.endLine,
      startColumn: func.startColumn,
      endColumn: func.endColumn
    },
    attributes: {
      isExported: func.isExported,
      isAsync: func.isAsync,
      isGenerator: func.isGenerator,
      isArrowFunction: func.isArrowFunction,
      isMethod: func.isMethod,
      isConstructor: func.isConstructor,
      isStatic: func.isStatic,
      accessModifier: func.accessModifier,
      contextPath: func.contextPath
    },
    parameters: func.parameters,
    returnType: func.returnType,
    metrics: func.metrics,
    hashes: {
      signature: func.signatureHash,
      ast: func.astHash,
      file: func.fileHash
    },
    documentation: {
      description: func.description,
      jsDoc: func.jsDoc,
      source: func.descriptionSource,
      updatedAt: func.descriptionUpdatedAt,
      aiModel: func.descriptionAiModel
    },
    structuredData: {
      usageExamples,
      sideEffects,
      errorConditions,
      userFriendlyAttributes: buildUserFriendlyAttributes(func)
    },
    sourceCode: func.sourceCode
  };
  
  console.log(JSON.stringify(output, null, 2));
}

// Helper functions for JSON output extraction

function extractUsageExamples(func: FunctionInfo): string[] {
  const examples: string[] = [];
  
  if (func.description && func.description.toLowerCase().includes('example')) {
    const lines = func.description.split('\n');
    const exampleStart = lines.findIndex(line => line.toLowerCase().includes('example'));
    if (exampleStart >= 0) {
      examples.push(...lines.slice(exampleStart));
    }
  }
  
  if (func.jsDoc && func.jsDoc.toLowerCase().includes('@example')) {
    const jsDocLines = func.jsDoc.split('\n');
    const exampleStart = jsDocLines.findIndex(line => line.toLowerCase().includes('@example'));
    if (exampleStart >= 0) {
      const exampleLines = jsDocLines.slice(exampleStart + 1)
        .filter(line => line.trim() && !line.trim().startsWith('@'))
        .map(line => line.replace(/^\s*\*?\s?/, ''));
      examples.push(...exampleLines);
    }
  }
  
  return examples;
}

function extractSideEffects(func: FunctionInfo): string[] {
  const effects: string[] = [];
  
  if (func.description) {
    const lines = func.description.split('\n');
    const effectLines = lines.filter(line => 
      line.toLowerCase().includes('side effect') ||
      line.toLowerCase().includes('modifies') ||
      line.toLowerCase().includes('mutates') ||
      line.toLowerCase().includes('writes to') ||
      line.toLowerCase().includes('updates')
    );
    effects.push(...effectLines.map(line => line.trim()));
  }
  
  if (func.isAsync || (func.metrics && func.metrics.asyncAwaitCount > 0)) {
    effects.push('This is an async function - may have asynchronous side effects');
  }
  
  return effects;
}

function extractErrorConditions(func: FunctionInfo): string[] {
  const conditions: string[] = [];
  
  if (func.description) {
    const lines = func.description.split('\n');
    const errorLines = lines.filter(line => 
      line.toLowerCase().includes('error') ||
      line.toLowerCase().includes('throw') ||
      line.toLowerCase().includes('exception') ||
      line.toLowerCase().includes('fail')
    );
    conditions.push(...errorLines.map(line => line.trim()));
  }
  
  if (func.jsDoc && func.jsDoc.toLowerCase().includes('@throws')) {
    const jsDocLines = func.jsDoc.split('\n');
    const throwsLines = jsDocLines.filter(line => line.toLowerCase().includes('@throws'));
    conditions.push(...throwsLines.map(line => 
      line.replace(/^\s*\*?\s?@throws\s?/, '').trim()
    ));
  }
  
  if (func.metrics && func.metrics.tryCatchCount > 0) {
    conditions.push('Function includes try/catch error handling');
  }
  
  return conditions;
}

function buildUserFriendlyAttributes(func: FunctionInfo): string[] {
  const attributes: string[] = [];
  if (func.isExported) attributes.push('Exported');
  if (func.isAsync) attributes.push('Async');
  if (func.isGenerator) attributes.push('Generator');
  if (func.isMethod) attributes.push('Method');
  if (func.isConstructor) attributes.push('Constructor');
  if (func.isStatic) attributes.push('Static');
  if (func.accessModifier) attributes.push(func.accessModifier);
  return attributes;
}

async function outputFriendly(func: FunctionInfo, config: FuncqcConfig, options: ShowCommandOptions): Promise<void> {
  // Handle audience-specific display modes
  if (options.forUsers) {
    displayForUsers(func, options);
    return;
  }
  
  if (options.forMaintainers) {
    displayForMaintainers(func, config, options);
    return;
  }
  
  // Handle specialized sections
  if (options.usage) {
    displayUsageSection(func);
    return;
  }
  
  if (options.examples) {
    displayExamplesSection(func);
    return;
  }
  
  if (options.source) {
    await displaySourceSection(func, options);
    return;
  }
  
  // Default behavior (existing logic)
  displayFunctionHeader(func);
  displayUserDescription(func);
  
  if (options.details || options.full) {
    displayFunctionParameters(func);
    displayFunctionReturnType(func);
    displayFunctionContext(func);
  }
  
  if (options.quality || options.full) {
    displayFunctionMetrics(func, config);
  }
  
  if (options.technical || options.full) {
    displayFunctionTechnicalInfo(func);
  }
  
  // Always show JSDoc if available and no user description
  if (!func.description && func.jsDoc) {
    displayJSDocSection(func);
  }
}

function displayFunctionHeader(func: FunctionInfo): void {
  console.log(chalk.bold(`Function: ${func.displayName}()`));
  console.log(`ID: ${func.id}`);
  console.log(`Location: ${func.filePath}:${func.startLine}-${func.endLine}`);
  console.log(`Signature: ${func.signature}`);
  
  const attributes = buildAttributesList(func);
  if (attributes.length > 0) {
    console.log(`Attributes: ${attributes.join(', ')}`);
  }
  console.log();
}

function displayUserDescription(func: FunctionInfo): void {
  if (!func.description) return;
  
  console.log(chalk.bold('Description:'));
  console.log(`  ${func.description.replace(/\n/g, '\n  ')}`);
  
  // Show source attribution using the proper property names
  const source = func.descriptionSource || 'unknown';
  const timestamp = func.descriptionUpdatedAt 
    ? new Date(func.descriptionUpdatedAt).toISOString().split('T')[0] 
    : 'unknown';
  
  if (source === 'ai' && func.descriptionAiModel) {
    console.log(`  [Source: ${source} (${func.descriptionAiModel}) | Updated: ${timestamp}]`);
  } else {
    console.log(`  [Source: ${source} | Updated: ${timestamp}]`);
  }
  console.log();
}

function displayJSDocSection(func: FunctionInfo): void {
  if (!func.jsDoc) return;
  
  console.log(chalk.bold('JSDoc:'));
  console.log(`  ${func.jsDoc.replace(/\n/g, '\n  ')}`);
  console.log();
}

function buildAttributesList(func: FunctionInfo): string[] {
  const attributes: string[] = [];
  if (func.isExported) attributes.push('exported');
  if (func.isAsync) attributes.push('async');
  if (func.isGenerator) attributes.push('generator');
  if (func.isArrowFunction) attributes.push('arrow');
  if (func.isMethod) attributes.push('method');
  if (func.isConstructor) attributes.push('constructor');
  if (func.isStatic) attributes.push('static');
  if (func.accessModifier) attributes.push(func.accessModifier);
  return attributes;
}

function displayFunctionParameters(func: FunctionInfo): void {
  if (func.parameters.length === 0) return;
  
  console.log(chalk.bold(`Parameters (${func.parameters.length}):`));
  func.parameters.forEach((param, index) => {
    const optional = param.isOptional ? '?' : '';
    const rest = param.isRest ? '...' : '';
    const defaultVal = param.defaultValue ? ` = ${param.defaultValue}` : '';
    console.log(`  ${index + 1}. ${rest}${param.name}${optional}: ${param.type}${defaultVal}`);
    if (param.description) {
      console.log(`     ${chalk.gray(param.description)}`);
    }
  });
  console.log();
}

function displayFunctionReturnType(func: FunctionInfo): void {
  if (!func.returnType) return;
  
  console.log(chalk.bold('Return Type:'));
  console.log(`  ${func.returnType.type}`);
  if (func.returnType.isPromise) {
    console.log(`  ${chalk.blue('Promise')}<${func.returnType.promiseType || 'unknown'}>`);
  }
  if (func.returnType.description) {
    console.log(`  ${chalk.gray(func.returnType.description)}`);
  }
  console.log();
}

function displayFunctionMetrics(func: FunctionInfo, config: FuncqcConfig): void {
  if (!func.metrics) return;
  
  console.log(chalk.bold('Quality Metrics:'));
  displaySizeMetrics(func.metrics, config);
  displayComplexityMetrics(func.metrics, config);
  displayStructureMetrics(func.metrics);
  displayDocumentationMetrics(func.metrics);
  displayAdvancedMetrics(func.metrics);
  console.log();
}

function displaySizeMetrics(metrics: QualityMetrics, config: FuncqcConfig): void {
  console.log(`  ${chalk.bold('Size:')}`);
  console.log(`    Lines of Code: ${formatMetricValue(metrics.linesOfCode, 'lines', config)}`);
  console.log(`    Total Lines: ${metrics.totalLines}`);
  console.log(`    Parameters: ${formatMetricValue(metrics.parameterCount, 'params', config)}`);
}

function displayComplexityMetrics(metrics: QualityMetrics, config: FuncqcConfig): void {
  console.log(`  ${chalk.bold('Complexity:')}`);
  console.log(`    Cyclomatic: ${formatMetricValue(metrics.cyclomaticComplexity, 'complexity', config)}`);
  console.log(`    Cognitive: ${formatMetricValue(metrics.cognitiveComplexity, 'cognitive', config)}`);
  console.log(`    Max Nesting: ${formatMetricValue(metrics.maxNestingLevel, 'nesting', config)}`);
}

function displayStructureMetrics(metrics: QualityMetrics): void {
  console.log(`  ${chalk.bold('Structure:')}`);
  console.log(`    Branches: ${metrics.branchCount}`);
  console.log(`    Loops: ${metrics.loopCount}`);
  console.log(`    Try/Catch: ${metrics.tryCatchCount}`);
  console.log(`    Return Statements: ${metrics.returnStatementCount}`);
  
  if (metrics.asyncAwaitCount > 0) {
    console.log(`    Async/Await: ${metrics.asyncAwaitCount}`);
  }
  if (metrics.callbackCount > 0) {
    console.log(`    Callbacks: ${metrics.callbackCount}`);
  }
}

function displayDocumentationMetrics(metrics: QualityMetrics): void {
  console.log(`  ${chalk.bold('Documentation:')}`);
  console.log(`    Comment Lines: ${metrics.commentLines}`);
  console.log(`    Code-to-Comment Ratio: ${metrics.codeToCommentRatio.toFixed(2)}`);
}

function displayAdvancedMetrics(metrics: QualityMetrics): void {
  if (!metrics.maintainabilityIndex) return;
  
  console.log(`  ${chalk.bold('Advanced:')}`);
  console.log(`    Maintainability Index: ${metrics.maintainabilityIndex.toFixed(1)}`);
  if (metrics.halsteadVolume) {
    console.log(`    Halstead Volume: ${metrics.halsteadVolume.toFixed(1)}`);
  }
  if (metrics.halsteadDifficulty) {
    console.log(`    Halstead Difficulty: ${metrics.halsteadDifficulty.toFixed(1)}`);
  }
}

function displayFunctionContext(func: FunctionInfo): void {
  if (!func.contextPath || func.contextPath.length === 0) return;
  
  console.log(chalk.bold('Context:'));
  console.log(`  Path: ${func.contextPath.join(' → ')}`);
  if (func.functionType) {
    console.log(`  Type: ${func.functionType}`);
  }
  console.log();
}


function displayFunctionTechnicalInfo(func: FunctionInfo): void {
  console.log(chalk.bold('Technical Information:'));
  console.log(`  Full ID: ${func.id}`);
  console.log(`  Signature Hash: ${func.signatureHash.substring(0, 8)}...`);
  console.log(`  AST Hash: ${func.astHash}`);
  console.log(`  File Hash: ${func.fileHash.substring(0, 8)}...`);
  console.log();
}

function formatMetricValue(value: number, type: string, config: FuncqcConfig): string {
  let threshold = 0;
  
  switch (type) {
    case 'lines':
      threshold = config.metrics.linesOfCodeThreshold;
      break;
    case 'complexity':
      threshold = config.metrics.complexityThreshold;
      break;
    case 'cognitive':
      threshold = config.metrics.cognitiveComplexityThreshold;
      break;
    case 'params':
      threshold = config.metrics.parameterCountThreshold;
      break;
    case 'nesting':
      threshold = config.metrics.maxNestingLevelThreshold;
      break;
    default:
      return value.toString();
  }
  
  if (value > threshold) {
    return chalk.red(`${value} (>${threshold})`);
  } else if (value > threshold * 0.8) {
    return chalk.yellow(value.toString());
  } else {
    return chalk.green(value.toString());
  }
}

// New display functions for audience-specific modes

function displayForUsers(func: FunctionInfo, _options: ShowCommandOptions): void {
  // User-focused header (simplified)
  console.log(chalk.bold(`${func.displayName}()`));
  console.log(`📍 ${func.filePath}:${func.startLine}`);
  console.log();
  
  // Always show description for users
  displayUserDescription(func);
  
  // Show JSDoc if no user description
  if (!func.description && func.jsDoc) {
    displayJSDocSection(func);
  }
  
  // Always show parameters for users
  displayFunctionParameters(func);
  displayFunctionReturnType(func);
  
  // Show usage examples if available
  displayUsageExamples(func);
  
  // Show side effects if available  
  displaySideEffects(func);
  
  // Show error conditions if available
  displayErrorConditions(func);
  
  // Show function attributes in user-friendly way
  displayUserFriendlyAttributes(func);
}

function displayForMaintainers(func: FunctionInfo, config: FuncqcConfig, options: ShowCommandOptions): void {
  // Maintainer header with technical details
  console.log(chalk.bold(`Function: ${func.displayName}()`));
  console.log(`ID: ${func.id}`);
  console.log(`Location: ${func.filePath}:${func.startLine}-${func.endLine}`);
  console.log();
  
  // Quality metrics and warnings (primary focus)
  displayFunctionMetrics(func, config);
  displayQualityWarnings(func, config);
  
  // Technical information
  displayFunctionTechnicalInfo(func);
  
  // Historical/change tracking (if available)
  displayChangeTracking(func);
  
  // Basic info only if requested
  if (options.details) {
    displayFunctionParameters(func);
    displayFunctionReturnType(func);
    displayFunctionContext(func);
  }
}

function displayUsageSection(func: FunctionInfo): void {
  console.log(chalk.bold(`Usage Information for ${func.displayName}()`));
  console.log();
  
  displayUserDescription(func);
  displayFunctionParameters(func);
  displayFunctionReturnType(func);
  displayUsageExamples(func);
  displayUserFriendlyAttributes(func);
}

function displayExamplesSection(func: FunctionInfo): void {
  console.log(chalk.bold(`Examples for ${func.displayName}()`));
  console.log();
  
  displayUsageExamples(func);
  displayFunctionParameters(func);
  displaySideEffects(func);
  displayErrorConditions(func);
}

async function displaySourceSection(func: FunctionInfo, options: ShowCommandOptions): Promise<void> {
  console.log(chalk.bold(`Source Code: ${func.displayName}()`));
  console.log(`📍 ${func.filePath}:${func.startLine}-${func.endLine}`);
  console.log();
  
  // Check if file exists and hash matches
  const canShowSource = await validateSourceIntegrity(func);
  
  if (canShowSource && func.sourceCode) {
    if (options.syntax) {
      // For syntax highlighting, we'll use a simple approach with chalk
      displaySyntaxHighlightedCode(func.sourceCode);
    } else {
      console.log(chalk.gray('--- Source Code ---'));
      console.log(func.sourceCode);
      console.log(chalk.gray('--- End Source ---'));
    }
  } else if (!canShowSource) {
    console.log(chalk.yellow('⚠️  File has been modified since last scan'));
    console.log('   Run a new scan to update the snapshot and view current source code.');
  } else {
    console.log(chalk.yellow('⚠️  Source code not available'));
    console.log('   Run a new scan to capture source code information.');
  }
  
  console.log();
  
  // Show basic function info
  console.log(chalk.yellow('Function Information:'));
  console.log(`  Type: ${func.functionType}`);
  console.log(`  Exported: ${func.isExported ? 'Yes' : 'No'}`);
  console.log(`  Async: ${func.isAsync ? 'Yes' : 'No'}`);
  console.log(`  Parameters: ${func.parameters.length}`);
  
  if (func.metrics) {
    console.log();
    console.log(chalk.yellow('Quick Metrics:'));
    console.log(`  Lines of Code: ${func.metrics.linesOfCode}`);
    console.log(`  Complexity: ${func.metrics.cyclomaticComplexity}`);
    console.log(`  Maintainability: ${func.metrics.maintainabilityIndex?.toFixed(1) || 'N/A'}`);
  }
}

function displaySyntaxHighlightedCode(sourceCode: string): void {
  console.log(chalk.gray('--- Source Code (with basic highlighting) ---'));
  
  const lines = sourceCode.split('\n');
  lines.forEach((line, index) => {
    const lineNumber = (index + 1).toString().padStart(3, ' ');
    const highlightedLine = applySyntaxHighlighting(line);
    console.log(`${chalk.gray(lineNumber)}  ${highlightedLine}`);
  });
  
  console.log(chalk.gray('--- End Source ---'));
}

function applySyntaxHighlighting(line: string): string {
  // Simple syntax highlighting with chalk
  let highlighted = line;
  
  // Keywords
  highlighted = highlighted.replace(/\b(function|const|let|var|if|else|for|while|return|async|await|import|export|interface|type|class)\b/g, 
    chalk.blue('$1'));
  
  // Strings
  highlighted = highlighted.replace(/(["'`][^"'`]*["'`])/g, chalk.green('$1'));
  
  // Comments
  highlighted = highlighted.replace(/(\/\/.*$|\/\*.*?\*\/)/g, chalk.gray('$1'));
  
  // Functions calls (simple pattern)
  highlighted = highlighted.replace(/\b(\w+)\s*\(/g, chalk.yellow('$1') + '(');
  
  return highlighted;
}

// Helper functions for new sections

async function validateSourceIntegrity(func: FunctionInfo): Promise<boolean> {
  try {
    // Check if file exists
    const exists = await fileExists(func.filePath);
    if (!exists) {
      return false;
    }
    
<<<<<<< HEAD
=======
    // Explicitly check if fileHash is null or undefined (no hash set)
    if (func.fileHash === null || func.fileHash === undefined) {
      // No hash available for comparison, cannot validate integrity
      return false;
    }
    
>>>>>>> ee727b70
    // Calculate current file hash
    const currentHash = await calculateFileHash(func.filePath);
    
    // Compare with stored hash
    return currentHash === func.fileHash;
  } catch (error) {
<<<<<<< HEAD
=======
    // Log debug information for troubleshooting
    console.debug(`Failed to validate source integrity for ${func.filePath}:`, 
      error instanceof Error ? error.message : String(error));
>>>>>>> ee727b70
    // If we can't calculate hash, assume file is modified
    return false;
  }
}

function displayUsageExamples(func: FunctionInfo): void {
  if (func.description && func.description.toLowerCase().includes('example')) {
    // Extract examples from description
    const lines = func.description.split('\n');
    const exampleStart = lines.findIndex(line => line.toLowerCase().includes('example'));
    if (exampleStart >= 0) {
      console.log(chalk.bold('Usage Examples:'));
      lines.slice(exampleStart).forEach(line => {
        console.log(`  ${line}`);
      });
      console.log();
    }
  } else if (func.jsDoc && func.jsDoc.toLowerCase().includes('@example')) {
    // Extract examples from JSDoc
    const jsDocLines = func.jsDoc.split('\n');
    const exampleStart = jsDocLines.findIndex(line => line.toLowerCase().includes('@example'));
    if (exampleStart >= 0) {
      console.log(chalk.bold('Usage Examples:'));
      jsDocLines.slice(exampleStart + 1).forEach(line => {
        if (line.trim() && !line.trim().startsWith('@')) {
          console.log(`  ${line.replace(/^\s*\*?\s?/, '')}`);
        }
      });
      console.log();
    }
  }
}

/**
 * Common patterns for detecting side effects in descriptions
 */
const SIDE_EFFECT_KEYWORDS = [
  'side effect',
  'modifies',
  'mutates',
  'writes to',
  'updates'
];

/**
 * Filter lines from description that contain specific keywords
 */
function filterDescriptionLines(description: string, keywords: string[]): string[] {
  const lines = description.split('\n');
  return lines.filter(line => 
    keywords.some(keyword => line.toLowerCase().includes(keyword))
  );
}

/**
 * Display sections based on description content
 */
function displayDescriptionSection(
  func: FunctionInfo,
  title: string,
  keywords: string[],
  fallbackCheck?: () => boolean,
  fallbackMessage?: string
): boolean {
  let hasContent = false;
  
  if (func.description && keywords.some(keyword => func.description!.toLowerCase().includes(keyword))) {
    console.log(chalk.bold(`${title}:`));
    const matchingLines = filterDescriptionLines(func.description, keywords);
    
    if (matchingLines.length > 0) {
      matchingLines.forEach(line => {
        console.log(`  ${line.trim()}`);
      });
      hasContent = true;
    }
  }
  
  if (!hasContent && fallbackCheck && fallbackCheck()) {
    console.log(chalk.bold(`${title}:`));
    if (fallbackMessage) {
      console.log(`  ${fallbackMessage}`);
    }
    hasContent = true;
  }
  
  if (hasContent) {
    console.log();
  }
  
  return hasContent;
}

function displaySideEffects(func: FunctionInfo): void {
  displayDescriptionSection(
    func,
    'Side Effects',
    SIDE_EFFECT_KEYWORDS,
    () => func.isAsync || (func.metrics?.asyncAwaitCount ?? 0) > 0,
    chalk.yellow('⚠️  This is an async function - may have asynchronous side effects')
  );
}

/**
 * Common patterns for detecting error conditions in descriptions
 */
const ERROR_KEYWORDS = [
  'error',
  'throw',
  'exception',
  'fail'
];

/**
 * Extract JSDoc @throws information
 */
function extractJsDocThrows(jsDoc: string): string[] {
  const jsDocLines = jsDoc.split('\n');
  const throwsLines = jsDocLines.filter(line => line.toLowerCase().includes('@throws'));
  return throwsLines.map(line => line.replace(/^\s*\*?\s?@throws\s?/, '').trim());
}

function displayErrorConditions(func: FunctionInfo): void {
  let hasErrorInfo = false;
  
  // Check description for error keywords
  hasErrorInfo = displayDescriptionSection(
    func,
    'Error Conditions',
    ERROR_KEYWORDS
  );
  
  // Check for try/catch error handling
  if (!hasErrorInfo && func.metrics?.tryCatchCount && func.metrics.tryCatchCount > 0) {
    console.log(chalk.bold('Error Handling:'));
    console.log(`  ${chalk.blue('✓ Function includes try/catch error handling')}`);
    hasErrorInfo = true;
  }
  
  // Check JSDoc for @throws
  if (!hasErrorInfo && func.jsDoc?.toLowerCase().includes('@throws')) {
    console.log(chalk.bold('Error Conditions:'));
    const throwsInfo = extractJsDocThrows(func.jsDoc);
    throwsInfo.forEach(info => {
      console.log(`  ${info}`);
    });
    hasErrorInfo = true;
  }
  
  if (hasErrorInfo) {
    console.log();
  }
}

function displayUserFriendlyAttributes(func: FunctionInfo): void {
  const attributes = [];
  if (func.isExported) attributes.push('📤 Exported');
  if (func.isAsync) attributes.push('⏱️  Async');
  if (func.isGenerator) attributes.push('🔄 Generator');
  if (func.isMethod) attributes.push('🔧 Method');
  
  if (attributes.length > 0) {
    console.log(chalk.bold('Function Type:'));
    console.log(`  ${attributes.join(', ')}`);
    console.log();
  }
}

function displayQualityWarnings(func: FunctionInfo, config: FuncqcConfig): void {
  if (!func.metrics) return;
  
  const warnings = [];
  
  if (func.metrics.cyclomaticComplexity > config.metrics.complexityThreshold) {
    warnings.push(`🚨 High complexity (${func.metrics.cyclomaticComplexity} > ${config.metrics.complexityThreshold})`);
  }
  
  if (func.metrics.linesOfCode > config.metrics.linesOfCodeThreshold) {
    warnings.push(`🚨 Large function (${func.metrics.linesOfCode} lines > ${config.metrics.linesOfCodeThreshold})`);
  }
  
  if (func.metrics.parameterCount > config.metrics.parameterCountThreshold) {
    warnings.push(`🚨 Too many parameters (${func.metrics.parameterCount} > ${config.metrics.parameterCountThreshold})`);
  }
  
  if (func.metrics.maxNestingLevel > config.metrics.maxNestingLevelThreshold) {
    warnings.push(`🚨 Deep nesting (${func.metrics.maxNestingLevel} > ${config.metrics.maxNestingLevelThreshold})`);
  }
  
  if (warnings.length > 0) {
    console.log(chalk.bold('Quality Warnings:'));
    warnings.forEach(warning => {
      console.log(`  ${chalk.red(warning)}`);
    });
    console.log();
  } else {
    console.log(chalk.bold('Quality Status:'));
    console.log(`  ${chalk.green('✅ All quality thresholds met')}`);
    console.log();
  }
}

function displayChangeTracking(func: FunctionInfo): void {
  // Placeholder for future change tracking functionality
  // This would show historical data, recent changes, etc.
  console.log(chalk.bold('Change Tracking:'));
  console.log(`  Last analyzed: ${new Date().toISOString().split('T')[0]}`);
  console.log(`  Content ID: ${func.contentId || 'unknown'}`);
  console.log();
}<|MERGE_RESOLUTION|>--- conflicted
+++ resolved
@@ -1,938 +1,932 @@
-import chalk from 'chalk';
-import { ShowCommandOptions, FunctionInfo, FuncqcConfig, QualityMetrics } from '../types';
-import { ConfigManager } from '../core/config';
-import { PGLiteStorageAdapter } from '../storage/pglite-adapter';
-import { calculateFileHash, fileExists } from '../utils/file-utils';
-
-export async function showCommand(
-  namePattern: string = '',
-  options: ShowCommandOptions
-): Promise<void> {
-  try {
-    const { storage, config } = await initializeShowCommand();
-    const func = await findTargetFunction(storage, options.id, namePattern);
-    
-    if (options.json) {
-      outputJSON(func);
-    } else {
-      await outputFriendly(func, config, options);
-    }
-    
-  } catch (error) {
-    console.error(chalk.red('Failed to show function:'), error instanceof Error ? error.message : String(error));
-    process.exit(1);
-  }
-}
-
-async function initializeShowCommand(): Promise<{ storage: PGLiteStorageAdapter; config: FuncqcConfig }> {
-  const configManager = new ConfigManager();
-  const config = await configManager.load();
-  
-  const storage = new PGLiteStorageAdapter(config.storage.path!);
-  await storage.init();
-  
-  return { storage, config };
-}
-
-async function findTargetFunction(
-  storage: PGLiteStorageAdapter, 
-  id?: string, 
-  namePattern?: string
-): Promise<FunctionInfo> {
-  if (id) {
-    return await findFunctionByIdOrThrow(storage, id);
-  }
-  
-  if (namePattern) {
-    return await findFunctionByNameOrThrow(storage, namePattern);
-  }
-  
-  throw new Error('Either --id or a name pattern must be provided.');
-}
-
-async function findFunctionByIdOrThrow(storage: PGLiteStorageAdapter, id: string): Promise<FunctionInfo> {
-  const func = await findFunctionById(storage, id);
-  if (!func) {
-    throw new Error(`Function with ID '${id}' not found.`);
-  }
-  return func;
-}
-
-async function findFunctionByNameOrThrow(storage: PGLiteStorageAdapter, namePattern: string): Promise<FunctionInfo> {
-  const candidates = await findFunctionsByName(storage, namePattern);
-  
-  if (candidates.length === 0) {
-    throw new Error(`No functions found matching pattern '${namePattern}'.`);
-  }
-  
-  if (candidates.length === 1) {
-    return candidates[0];
-  }
-  
-  const selected = await selectFunction(candidates);
-  if (!selected) {
-    throw new Error('No function selected.');
-  }
-  
-  return selected;
-}
-
-async function findFunctionById(storage: PGLiteStorageAdapter, id: string): Promise<FunctionInfo | null> {
-  // Get the latest snapshot first
-  const snapshots = await storage.getSnapshots({ sort: 'created_at', limit: 1 });
-  if (snapshots.length === 0) {
-    return null;
-  }
-  
-  // Try to get function with description first
-  const functionsWithDescriptions = await storage.getFunctionsWithDescriptions(snapshots[0].id);
-  const func = functionsWithDescriptions.find(f => f.id === id || f.id.startsWith(id));
-  
-  if (func) {
-    return func;
-  }
-  
-  // Fallback to regular query if not found in functions with descriptions
-  const functions = await storage.queryFunctions();
-  return functions.find(f => f.id === id || f.id.startsWith(id)) || null;
-}
-
-async function findFunctionsByName(storage: PGLiteStorageAdapter, namePattern: string): Promise<FunctionInfo[]> {
-  // Get the latest snapshot first
-  const snapshots = await storage.getSnapshots({ sort: 'created_at', limit: 1 });
-  if (snapshots.length === 0) {
-    return [];
-  }
-  
-  // Try to get functions with descriptions first
-  const functionsWithDescriptions = await storage.getFunctionsWithDescriptions(snapshots[0].id);
-  const matchingWithDesc = functionsWithDescriptions.filter(f => 
-    f.name.includes(namePattern) || 
-    f.displayName.includes(namePattern)
-  );
-  
-  if (matchingWithDesc.length > 0) {
-    return matchingWithDesc;
-  }
-  
-  // Fallback to regular query
-  const functions = await storage.queryFunctions();
-  return functions.filter(f => 
-    f.name.includes(namePattern) || 
-    f.displayName.includes(namePattern)
-  );
-}
-
-async function selectFunction(candidates: FunctionInfo[]): Promise<FunctionInfo | null> {
-  console.log(chalk.cyan('Multiple functions found:'));
-  console.log();
-  
-  candidates.forEach((func, index) => {
-    const shortId = func.id.substring(0, 8);
-    console.log(`${chalk.bold((index + 1).toString())}. ${func.displayName}() ${chalk.gray(`[${shortId}]`)}`);
-    console.log(`   ${chalk.gray(`📍 ${func.filePath}:${func.startLine}`)}`);
-    console.log(`   ${chalk.gray(`🔗 ${func.signature}`)}`);
-    console.log();
-  });
-  
-  // For now, just return the first one as a placeholder
-  // In a real implementation, we'd use a proper interactive selection library
-  console.log(chalk.yellow('Auto-selecting the first function. Interactive selection will be implemented in a future version.'));
-  return candidates[0];
-}
-
-function outputJSON(func: FunctionInfo): void {
-  // Extract usage examples from description or JSDoc
-  const usageExamples = extractUsageExamples(func);
-  
-  // Extract side effects information
-  const sideEffects = extractSideEffects(func);
-  
-  // Extract error conditions
-  const errorConditions = extractErrorConditions(func);
-  
-  const output = {
-    id: func.id,
-    name: func.name,
-    displayName: func.displayName,
-    signature: func.signature,
-    file: {
-      path: func.filePath,
-      startLine: func.startLine,
-      endLine: func.endLine,
-      startColumn: func.startColumn,
-      endColumn: func.endColumn
-    },
-    attributes: {
-      isExported: func.isExported,
-      isAsync: func.isAsync,
-      isGenerator: func.isGenerator,
-      isArrowFunction: func.isArrowFunction,
-      isMethod: func.isMethod,
-      isConstructor: func.isConstructor,
-      isStatic: func.isStatic,
-      accessModifier: func.accessModifier,
-      contextPath: func.contextPath
-    },
-    parameters: func.parameters,
-    returnType: func.returnType,
-    metrics: func.metrics,
-    hashes: {
-      signature: func.signatureHash,
-      ast: func.astHash,
-      file: func.fileHash
-    },
-    documentation: {
-      description: func.description,
-      jsDoc: func.jsDoc,
-      source: func.descriptionSource,
-      updatedAt: func.descriptionUpdatedAt,
-      aiModel: func.descriptionAiModel
-    },
-    structuredData: {
-      usageExamples,
-      sideEffects,
-      errorConditions,
-      userFriendlyAttributes: buildUserFriendlyAttributes(func)
-    },
-    sourceCode: func.sourceCode
-  };
-  
-  console.log(JSON.stringify(output, null, 2));
-}
-
-// Helper functions for JSON output extraction
-
-function extractUsageExamples(func: FunctionInfo): string[] {
-  const examples: string[] = [];
-  
-  if (func.description && func.description.toLowerCase().includes('example')) {
-    const lines = func.description.split('\n');
-    const exampleStart = lines.findIndex(line => line.toLowerCase().includes('example'));
-    if (exampleStart >= 0) {
-      examples.push(...lines.slice(exampleStart));
-    }
-  }
-  
-  if (func.jsDoc && func.jsDoc.toLowerCase().includes('@example')) {
-    const jsDocLines = func.jsDoc.split('\n');
-    const exampleStart = jsDocLines.findIndex(line => line.toLowerCase().includes('@example'));
-    if (exampleStart >= 0) {
-      const exampleLines = jsDocLines.slice(exampleStart + 1)
-        .filter(line => line.trim() && !line.trim().startsWith('@'))
-        .map(line => line.replace(/^\s*\*?\s?/, ''));
-      examples.push(...exampleLines);
-    }
-  }
-  
-  return examples;
-}
-
-function extractSideEffects(func: FunctionInfo): string[] {
-  const effects: string[] = [];
-  
-  if (func.description) {
-    const lines = func.description.split('\n');
-    const effectLines = lines.filter(line => 
-      line.toLowerCase().includes('side effect') ||
-      line.toLowerCase().includes('modifies') ||
-      line.toLowerCase().includes('mutates') ||
-      line.toLowerCase().includes('writes to') ||
-      line.toLowerCase().includes('updates')
-    );
-    effects.push(...effectLines.map(line => line.trim()));
-  }
-  
-  if (func.isAsync || (func.metrics && func.metrics.asyncAwaitCount > 0)) {
-    effects.push('This is an async function - may have asynchronous side effects');
-  }
-  
-  return effects;
-}
-
-function extractErrorConditions(func: FunctionInfo): string[] {
-  const conditions: string[] = [];
-  
-  if (func.description) {
-    const lines = func.description.split('\n');
-    const errorLines = lines.filter(line => 
-      line.toLowerCase().includes('error') ||
-      line.toLowerCase().includes('throw') ||
-      line.toLowerCase().includes('exception') ||
-      line.toLowerCase().includes('fail')
-    );
-    conditions.push(...errorLines.map(line => line.trim()));
-  }
-  
-  if (func.jsDoc && func.jsDoc.toLowerCase().includes('@throws')) {
-    const jsDocLines = func.jsDoc.split('\n');
-    const throwsLines = jsDocLines.filter(line => line.toLowerCase().includes('@throws'));
-    conditions.push(...throwsLines.map(line => 
-      line.replace(/^\s*\*?\s?@throws\s?/, '').trim()
-    ));
-  }
-  
-  if (func.metrics && func.metrics.tryCatchCount > 0) {
-    conditions.push('Function includes try/catch error handling');
-  }
-  
-  return conditions;
-}
-
-function buildUserFriendlyAttributes(func: FunctionInfo): string[] {
-  const attributes: string[] = [];
-  if (func.isExported) attributes.push('Exported');
-  if (func.isAsync) attributes.push('Async');
-  if (func.isGenerator) attributes.push('Generator');
-  if (func.isMethod) attributes.push('Method');
-  if (func.isConstructor) attributes.push('Constructor');
-  if (func.isStatic) attributes.push('Static');
-  if (func.accessModifier) attributes.push(func.accessModifier);
-  return attributes;
-}
-
-async function outputFriendly(func: FunctionInfo, config: FuncqcConfig, options: ShowCommandOptions): Promise<void> {
-  // Handle audience-specific display modes
-  if (options.forUsers) {
-    displayForUsers(func, options);
-    return;
-  }
-  
-  if (options.forMaintainers) {
-    displayForMaintainers(func, config, options);
-    return;
-  }
-  
-  // Handle specialized sections
-  if (options.usage) {
-    displayUsageSection(func);
-    return;
-  }
-  
-  if (options.examples) {
-    displayExamplesSection(func);
-    return;
-  }
-  
-  if (options.source) {
-    await displaySourceSection(func, options);
-    return;
-  }
-  
-  // Default behavior (existing logic)
-  displayFunctionHeader(func);
-  displayUserDescription(func);
-  
-  if (options.details || options.full) {
-    displayFunctionParameters(func);
-    displayFunctionReturnType(func);
-    displayFunctionContext(func);
-  }
-  
-  if (options.quality || options.full) {
-    displayFunctionMetrics(func, config);
-  }
-  
-  if (options.technical || options.full) {
-    displayFunctionTechnicalInfo(func);
-  }
-  
-  // Always show JSDoc if available and no user description
-  if (!func.description && func.jsDoc) {
-    displayJSDocSection(func);
-  }
-}
-
-function displayFunctionHeader(func: FunctionInfo): void {
-  console.log(chalk.bold(`Function: ${func.displayName}()`));
-  console.log(`ID: ${func.id}`);
-  console.log(`Location: ${func.filePath}:${func.startLine}-${func.endLine}`);
-  console.log(`Signature: ${func.signature}`);
-  
-  const attributes = buildAttributesList(func);
-  if (attributes.length > 0) {
-    console.log(`Attributes: ${attributes.join(', ')}`);
-  }
-  console.log();
-}
-
-function displayUserDescription(func: FunctionInfo): void {
-  if (!func.description) return;
-  
-  console.log(chalk.bold('Description:'));
-  console.log(`  ${func.description.replace(/\n/g, '\n  ')}`);
-  
-  // Show source attribution using the proper property names
-  const source = func.descriptionSource || 'unknown';
-  const timestamp = func.descriptionUpdatedAt 
-    ? new Date(func.descriptionUpdatedAt).toISOString().split('T')[0] 
-    : 'unknown';
-  
-  if (source === 'ai' && func.descriptionAiModel) {
-    console.log(`  [Source: ${source} (${func.descriptionAiModel}) | Updated: ${timestamp}]`);
-  } else {
-    console.log(`  [Source: ${source} | Updated: ${timestamp}]`);
-  }
-  console.log();
-}
-
-function displayJSDocSection(func: FunctionInfo): void {
-  if (!func.jsDoc) return;
-  
-  console.log(chalk.bold('JSDoc:'));
-  console.log(`  ${func.jsDoc.replace(/\n/g, '\n  ')}`);
-  console.log();
-}
-
-function buildAttributesList(func: FunctionInfo): string[] {
-  const attributes: string[] = [];
-  if (func.isExported) attributes.push('exported');
-  if (func.isAsync) attributes.push('async');
-  if (func.isGenerator) attributes.push('generator');
-  if (func.isArrowFunction) attributes.push('arrow');
-  if (func.isMethod) attributes.push('method');
-  if (func.isConstructor) attributes.push('constructor');
-  if (func.isStatic) attributes.push('static');
-  if (func.accessModifier) attributes.push(func.accessModifier);
-  return attributes;
-}
-
-function displayFunctionParameters(func: FunctionInfo): void {
-  if (func.parameters.length === 0) return;
-  
-  console.log(chalk.bold(`Parameters (${func.parameters.length}):`));
-  func.parameters.forEach((param, index) => {
-    const optional = param.isOptional ? '?' : '';
-    const rest = param.isRest ? '...' : '';
-    const defaultVal = param.defaultValue ? ` = ${param.defaultValue}` : '';
-    console.log(`  ${index + 1}. ${rest}${param.name}${optional}: ${param.type}${defaultVal}`);
-    if (param.description) {
-      console.log(`     ${chalk.gray(param.description)}`);
-    }
-  });
-  console.log();
-}
-
-function displayFunctionReturnType(func: FunctionInfo): void {
-  if (!func.returnType) return;
-  
-  console.log(chalk.bold('Return Type:'));
-  console.log(`  ${func.returnType.type}`);
-  if (func.returnType.isPromise) {
-    console.log(`  ${chalk.blue('Promise')}<${func.returnType.promiseType || 'unknown'}>`);
-  }
-  if (func.returnType.description) {
-    console.log(`  ${chalk.gray(func.returnType.description)}`);
-  }
-  console.log();
-}
-
-function displayFunctionMetrics(func: FunctionInfo, config: FuncqcConfig): void {
-  if (!func.metrics) return;
-  
-  console.log(chalk.bold('Quality Metrics:'));
-  displaySizeMetrics(func.metrics, config);
-  displayComplexityMetrics(func.metrics, config);
-  displayStructureMetrics(func.metrics);
-  displayDocumentationMetrics(func.metrics);
-  displayAdvancedMetrics(func.metrics);
-  console.log();
-}
-
-function displaySizeMetrics(metrics: QualityMetrics, config: FuncqcConfig): void {
-  console.log(`  ${chalk.bold('Size:')}`);
-  console.log(`    Lines of Code: ${formatMetricValue(metrics.linesOfCode, 'lines', config)}`);
-  console.log(`    Total Lines: ${metrics.totalLines}`);
-  console.log(`    Parameters: ${formatMetricValue(metrics.parameterCount, 'params', config)}`);
-}
-
-function displayComplexityMetrics(metrics: QualityMetrics, config: FuncqcConfig): void {
-  console.log(`  ${chalk.bold('Complexity:')}`);
-  console.log(`    Cyclomatic: ${formatMetricValue(metrics.cyclomaticComplexity, 'complexity', config)}`);
-  console.log(`    Cognitive: ${formatMetricValue(metrics.cognitiveComplexity, 'cognitive', config)}`);
-  console.log(`    Max Nesting: ${formatMetricValue(metrics.maxNestingLevel, 'nesting', config)}`);
-}
-
-function displayStructureMetrics(metrics: QualityMetrics): void {
-  console.log(`  ${chalk.bold('Structure:')}`);
-  console.log(`    Branches: ${metrics.branchCount}`);
-  console.log(`    Loops: ${metrics.loopCount}`);
-  console.log(`    Try/Catch: ${metrics.tryCatchCount}`);
-  console.log(`    Return Statements: ${metrics.returnStatementCount}`);
-  
-  if (metrics.asyncAwaitCount > 0) {
-    console.log(`    Async/Await: ${metrics.asyncAwaitCount}`);
-  }
-  if (metrics.callbackCount > 0) {
-    console.log(`    Callbacks: ${metrics.callbackCount}`);
-  }
-}
-
-function displayDocumentationMetrics(metrics: QualityMetrics): void {
-  console.log(`  ${chalk.bold('Documentation:')}`);
-  console.log(`    Comment Lines: ${metrics.commentLines}`);
-  console.log(`    Code-to-Comment Ratio: ${metrics.codeToCommentRatio.toFixed(2)}`);
-}
-
-function displayAdvancedMetrics(metrics: QualityMetrics): void {
-  if (!metrics.maintainabilityIndex) return;
-  
-  console.log(`  ${chalk.bold('Advanced:')}`);
-  console.log(`    Maintainability Index: ${metrics.maintainabilityIndex.toFixed(1)}`);
-  if (metrics.halsteadVolume) {
-    console.log(`    Halstead Volume: ${metrics.halsteadVolume.toFixed(1)}`);
-  }
-  if (metrics.halsteadDifficulty) {
-    console.log(`    Halstead Difficulty: ${metrics.halsteadDifficulty.toFixed(1)}`);
-  }
-}
-
-function displayFunctionContext(func: FunctionInfo): void {
-  if (!func.contextPath || func.contextPath.length === 0) return;
-  
-  console.log(chalk.bold('Context:'));
-  console.log(`  Path: ${func.contextPath.join(' → ')}`);
-  if (func.functionType) {
-    console.log(`  Type: ${func.functionType}`);
-  }
-  console.log();
-}
-
-
-function displayFunctionTechnicalInfo(func: FunctionInfo): void {
-  console.log(chalk.bold('Technical Information:'));
-  console.log(`  Full ID: ${func.id}`);
-  console.log(`  Signature Hash: ${func.signatureHash.substring(0, 8)}...`);
-  console.log(`  AST Hash: ${func.astHash}`);
-  console.log(`  File Hash: ${func.fileHash.substring(0, 8)}...`);
-  console.log();
-}
-
-function formatMetricValue(value: number, type: string, config: FuncqcConfig): string {
-  let threshold = 0;
-  
-  switch (type) {
-    case 'lines':
-      threshold = config.metrics.linesOfCodeThreshold;
-      break;
-    case 'complexity':
-      threshold = config.metrics.complexityThreshold;
-      break;
-    case 'cognitive':
-      threshold = config.metrics.cognitiveComplexityThreshold;
-      break;
-    case 'params':
-      threshold = config.metrics.parameterCountThreshold;
-      break;
-    case 'nesting':
-      threshold = config.metrics.maxNestingLevelThreshold;
-      break;
-    default:
-      return value.toString();
-  }
-  
-  if (value > threshold) {
-    return chalk.red(`${value} (>${threshold})`);
-  } else if (value > threshold * 0.8) {
-    return chalk.yellow(value.toString());
-  } else {
-    return chalk.green(value.toString());
-  }
-}
-
-// New display functions for audience-specific modes
-
-function displayForUsers(func: FunctionInfo, _options: ShowCommandOptions): void {
-  // User-focused header (simplified)
-  console.log(chalk.bold(`${func.displayName}()`));
-  console.log(`📍 ${func.filePath}:${func.startLine}`);
-  console.log();
-  
-  // Always show description for users
-  displayUserDescription(func);
-  
-  // Show JSDoc if no user description
-  if (!func.description && func.jsDoc) {
-    displayJSDocSection(func);
-  }
-  
-  // Always show parameters for users
-  displayFunctionParameters(func);
-  displayFunctionReturnType(func);
-  
-  // Show usage examples if available
-  displayUsageExamples(func);
-  
-  // Show side effects if available  
-  displaySideEffects(func);
-  
-  // Show error conditions if available
-  displayErrorConditions(func);
-  
-  // Show function attributes in user-friendly way
-  displayUserFriendlyAttributes(func);
-}
-
-function displayForMaintainers(func: FunctionInfo, config: FuncqcConfig, options: ShowCommandOptions): void {
-  // Maintainer header with technical details
-  console.log(chalk.bold(`Function: ${func.displayName}()`));
-  console.log(`ID: ${func.id}`);
-  console.log(`Location: ${func.filePath}:${func.startLine}-${func.endLine}`);
-  console.log();
-  
-  // Quality metrics and warnings (primary focus)
-  displayFunctionMetrics(func, config);
-  displayQualityWarnings(func, config);
-  
-  // Technical information
-  displayFunctionTechnicalInfo(func);
-  
-  // Historical/change tracking (if available)
-  displayChangeTracking(func);
-  
-  // Basic info only if requested
-  if (options.details) {
-    displayFunctionParameters(func);
-    displayFunctionReturnType(func);
-    displayFunctionContext(func);
-  }
-}
-
-function displayUsageSection(func: FunctionInfo): void {
-  console.log(chalk.bold(`Usage Information for ${func.displayName}()`));
-  console.log();
-  
-  displayUserDescription(func);
-  displayFunctionParameters(func);
-  displayFunctionReturnType(func);
-  displayUsageExamples(func);
-  displayUserFriendlyAttributes(func);
-}
-
-function displayExamplesSection(func: FunctionInfo): void {
-  console.log(chalk.bold(`Examples for ${func.displayName}()`));
-  console.log();
-  
-  displayUsageExamples(func);
-  displayFunctionParameters(func);
-  displaySideEffects(func);
-  displayErrorConditions(func);
-}
-
-async function displaySourceSection(func: FunctionInfo, options: ShowCommandOptions): Promise<void> {
-  console.log(chalk.bold(`Source Code: ${func.displayName}()`));
-  console.log(`📍 ${func.filePath}:${func.startLine}-${func.endLine}`);
-  console.log();
-  
-  // Check if file exists and hash matches
-  const canShowSource = await validateSourceIntegrity(func);
-  
-  if (canShowSource && func.sourceCode) {
-    if (options.syntax) {
-      // For syntax highlighting, we'll use a simple approach with chalk
-      displaySyntaxHighlightedCode(func.sourceCode);
-    } else {
-      console.log(chalk.gray('--- Source Code ---'));
-      console.log(func.sourceCode);
-      console.log(chalk.gray('--- End Source ---'));
-    }
-  } else if (!canShowSource) {
-    console.log(chalk.yellow('⚠️  File has been modified since last scan'));
-    console.log('   Run a new scan to update the snapshot and view current source code.');
-  } else {
-    console.log(chalk.yellow('⚠️  Source code not available'));
-    console.log('   Run a new scan to capture source code information.');
-  }
-  
-  console.log();
-  
-  // Show basic function info
-  console.log(chalk.yellow('Function Information:'));
-  console.log(`  Type: ${func.functionType}`);
-  console.log(`  Exported: ${func.isExported ? 'Yes' : 'No'}`);
-  console.log(`  Async: ${func.isAsync ? 'Yes' : 'No'}`);
-  console.log(`  Parameters: ${func.parameters.length}`);
-  
-  if (func.metrics) {
-    console.log();
-    console.log(chalk.yellow('Quick Metrics:'));
-    console.log(`  Lines of Code: ${func.metrics.linesOfCode}`);
-    console.log(`  Complexity: ${func.metrics.cyclomaticComplexity}`);
-    console.log(`  Maintainability: ${func.metrics.maintainabilityIndex?.toFixed(1) || 'N/A'}`);
-  }
-}
-
-function displaySyntaxHighlightedCode(sourceCode: string): void {
-  console.log(chalk.gray('--- Source Code (with basic highlighting) ---'));
-  
-  const lines = sourceCode.split('\n');
-  lines.forEach((line, index) => {
-    const lineNumber = (index + 1).toString().padStart(3, ' ');
-    const highlightedLine = applySyntaxHighlighting(line);
-    console.log(`${chalk.gray(lineNumber)}  ${highlightedLine}`);
-  });
-  
-  console.log(chalk.gray('--- End Source ---'));
-}
-
-function applySyntaxHighlighting(line: string): string {
-  // Simple syntax highlighting with chalk
-  let highlighted = line;
-  
-  // Keywords
-  highlighted = highlighted.replace(/\b(function|const|let|var|if|else|for|while|return|async|await|import|export|interface|type|class)\b/g, 
-    chalk.blue('$1'));
-  
-  // Strings
-  highlighted = highlighted.replace(/(["'`][^"'`]*["'`])/g, chalk.green('$1'));
-  
-  // Comments
-  highlighted = highlighted.replace(/(\/\/.*$|\/\*.*?\*\/)/g, chalk.gray('$1'));
-  
-  // Functions calls (simple pattern)
-  highlighted = highlighted.replace(/\b(\w+)\s*\(/g, chalk.yellow('$1') + '(');
-  
-  return highlighted;
-}
-
-// Helper functions for new sections
-
-async function validateSourceIntegrity(func: FunctionInfo): Promise<boolean> {
-  try {
-    // Check if file exists
-    const exists = await fileExists(func.filePath);
-    if (!exists) {
-      return false;
-    }
-    
-<<<<<<< HEAD
-=======
-    // Explicitly check if fileHash is null or undefined (no hash set)
-    if (func.fileHash === null || func.fileHash === undefined) {
-      // No hash available for comparison, cannot validate integrity
-      return false;
-    }
-    
->>>>>>> ee727b70
-    // Calculate current file hash
-    const currentHash = await calculateFileHash(func.filePath);
-    
-    // Compare with stored hash
-    return currentHash === func.fileHash;
-  } catch (error) {
-<<<<<<< HEAD
-=======
-    // Log debug information for troubleshooting
-    console.debug(`Failed to validate source integrity for ${func.filePath}:`, 
-      error instanceof Error ? error.message : String(error));
->>>>>>> ee727b70
-    // If we can't calculate hash, assume file is modified
-    return false;
-  }
-}
-
-function displayUsageExamples(func: FunctionInfo): void {
-  if (func.description && func.description.toLowerCase().includes('example')) {
-    // Extract examples from description
-    const lines = func.description.split('\n');
-    const exampleStart = lines.findIndex(line => line.toLowerCase().includes('example'));
-    if (exampleStart >= 0) {
-      console.log(chalk.bold('Usage Examples:'));
-      lines.slice(exampleStart).forEach(line => {
-        console.log(`  ${line}`);
-      });
-      console.log();
-    }
-  } else if (func.jsDoc && func.jsDoc.toLowerCase().includes('@example')) {
-    // Extract examples from JSDoc
-    const jsDocLines = func.jsDoc.split('\n');
-    const exampleStart = jsDocLines.findIndex(line => line.toLowerCase().includes('@example'));
-    if (exampleStart >= 0) {
-      console.log(chalk.bold('Usage Examples:'));
-      jsDocLines.slice(exampleStart + 1).forEach(line => {
-        if (line.trim() && !line.trim().startsWith('@')) {
-          console.log(`  ${line.replace(/^\s*\*?\s?/, '')}`);
-        }
-      });
-      console.log();
-    }
-  }
-}
-
-/**
- * Common patterns for detecting side effects in descriptions
- */
-const SIDE_EFFECT_KEYWORDS = [
-  'side effect',
-  'modifies',
-  'mutates',
-  'writes to',
-  'updates'
-];
-
-/**
- * Filter lines from description that contain specific keywords
- */
-function filterDescriptionLines(description: string, keywords: string[]): string[] {
-  const lines = description.split('\n');
-  return lines.filter(line => 
-    keywords.some(keyword => line.toLowerCase().includes(keyword))
-  );
-}
-
-/**
- * Display sections based on description content
- */
-function displayDescriptionSection(
-  func: FunctionInfo,
-  title: string,
-  keywords: string[],
-  fallbackCheck?: () => boolean,
-  fallbackMessage?: string
-): boolean {
-  let hasContent = false;
-  
-  if (func.description && keywords.some(keyword => func.description!.toLowerCase().includes(keyword))) {
-    console.log(chalk.bold(`${title}:`));
-    const matchingLines = filterDescriptionLines(func.description, keywords);
-    
-    if (matchingLines.length > 0) {
-      matchingLines.forEach(line => {
-        console.log(`  ${line.trim()}`);
-      });
-      hasContent = true;
-    }
-  }
-  
-  if (!hasContent && fallbackCheck && fallbackCheck()) {
-    console.log(chalk.bold(`${title}:`));
-    if (fallbackMessage) {
-      console.log(`  ${fallbackMessage}`);
-    }
-    hasContent = true;
-  }
-  
-  if (hasContent) {
-    console.log();
-  }
-  
-  return hasContent;
-}
-
-function displaySideEffects(func: FunctionInfo): void {
-  displayDescriptionSection(
-    func,
-    'Side Effects',
-    SIDE_EFFECT_KEYWORDS,
-    () => func.isAsync || (func.metrics?.asyncAwaitCount ?? 0) > 0,
-    chalk.yellow('⚠️  This is an async function - may have asynchronous side effects')
-  );
-}
-
-/**
- * Common patterns for detecting error conditions in descriptions
- */
-const ERROR_KEYWORDS = [
-  'error',
-  'throw',
-  'exception',
-  'fail'
-];
-
-/**
- * Extract JSDoc @throws information
- */
-function extractJsDocThrows(jsDoc: string): string[] {
-  const jsDocLines = jsDoc.split('\n');
-  const throwsLines = jsDocLines.filter(line => line.toLowerCase().includes('@throws'));
-  return throwsLines.map(line => line.replace(/^\s*\*?\s?@throws\s?/, '').trim());
-}
-
-function displayErrorConditions(func: FunctionInfo): void {
-  let hasErrorInfo = false;
-  
-  // Check description for error keywords
-  hasErrorInfo = displayDescriptionSection(
-    func,
-    'Error Conditions',
-    ERROR_KEYWORDS
-  );
-  
-  // Check for try/catch error handling
-  if (!hasErrorInfo && func.metrics?.tryCatchCount && func.metrics.tryCatchCount > 0) {
-    console.log(chalk.bold('Error Handling:'));
-    console.log(`  ${chalk.blue('✓ Function includes try/catch error handling')}`);
-    hasErrorInfo = true;
-  }
-  
-  // Check JSDoc for @throws
-  if (!hasErrorInfo && func.jsDoc?.toLowerCase().includes('@throws')) {
-    console.log(chalk.bold('Error Conditions:'));
-    const throwsInfo = extractJsDocThrows(func.jsDoc);
-    throwsInfo.forEach(info => {
-      console.log(`  ${info}`);
-    });
-    hasErrorInfo = true;
-  }
-  
-  if (hasErrorInfo) {
-    console.log();
-  }
-}
-
-function displayUserFriendlyAttributes(func: FunctionInfo): void {
-  const attributes = [];
-  if (func.isExported) attributes.push('📤 Exported');
-  if (func.isAsync) attributes.push('⏱️  Async');
-  if (func.isGenerator) attributes.push('🔄 Generator');
-  if (func.isMethod) attributes.push('🔧 Method');
-  
-  if (attributes.length > 0) {
-    console.log(chalk.bold('Function Type:'));
-    console.log(`  ${attributes.join(', ')}`);
-    console.log();
-  }
-}
-
-function displayQualityWarnings(func: FunctionInfo, config: FuncqcConfig): void {
-  if (!func.metrics) return;
-  
-  const warnings = [];
-  
-  if (func.metrics.cyclomaticComplexity > config.metrics.complexityThreshold) {
-    warnings.push(`🚨 High complexity (${func.metrics.cyclomaticComplexity} > ${config.metrics.complexityThreshold})`);
-  }
-  
-  if (func.metrics.linesOfCode > config.metrics.linesOfCodeThreshold) {
-    warnings.push(`🚨 Large function (${func.metrics.linesOfCode} lines > ${config.metrics.linesOfCodeThreshold})`);
-  }
-  
-  if (func.metrics.parameterCount > config.metrics.parameterCountThreshold) {
-    warnings.push(`🚨 Too many parameters (${func.metrics.parameterCount} > ${config.metrics.parameterCountThreshold})`);
-  }
-  
-  if (func.metrics.maxNestingLevel > config.metrics.maxNestingLevelThreshold) {
-    warnings.push(`🚨 Deep nesting (${func.metrics.maxNestingLevel} > ${config.metrics.maxNestingLevelThreshold})`);
-  }
-  
-  if (warnings.length > 0) {
-    console.log(chalk.bold('Quality Warnings:'));
-    warnings.forEach(warning => {
-      console.log(`  ${chalk.red(warning)}`);
-    });
-    console.log();
-  } else {
-    console.log(chalk.bold('Quality Status:'));
-    console.log(`  ${chalk.green('✅ All quality thresholds met')}`);
-    console.log();
-  }
-}
-
-function displayChangeTracking(func: FunctionInfo): void {
-  // Placeholder for future change tracking functionality
-  // This would show historical data, recent changes, etc.
-  console.log(chalk.bold('Change Tracking:'));
-  console.log(`  Last analyzed: ${new Date().toISOString().split('T')[0]}`);
-  console.log(`  Content ID: ${func.contentId || 'unknown'}`);
-  console.log();
+import chalk from 'chalk';
+import { ShowCommandOptions, FunctionInfo, FuncqcConfig, QualityMetrics } from '../types';
+import { ConfigManager } from '../core/config';
+import { PGLiteStorageAdapter } from '../storage/pglite-adapter';
+import { calculateFileHash, fileExists } from '../utils/file-utils';
+
+export async function showCommand(
+  namePattern: string = '',
+  options: ShowCommandOptions
+): Promise<void> {
+  try {
+    const { storage, config } = await initializeShowCommand();
+    const func = await findTargetFunction(storage, options.id, namePattern);
+    
+    if (options.json) {
+      outputJSON(func);
+    } else {
+      await outputFriendly(func, config, options);
+    }
+    
+  } catch (error) {
+    console.error(chalk.red('Failed to show function:'), error instanceof Error ? error.message : String(error));
+    process.exit(1);
+  }
+}
+
+async function initializeShowCommand(): Promise<{ storage: PGLiteStorageAdapter; config: FuncqcConfig }> {
+  const configManager = new ConfigManager();
+  const config = await configManager.load();
+  
+  const storage = new PGLiteStorageAdapter(config.storage.path!);
+  await storage.init();
+  
+  return { storage, config };
+}
+
+async function findTargetFunction(
+  storage: PGLiteStorageAdapter, 
+  id?: string, 
+  namePattern?: string
+): Promise<FunctionInfo> {
+  if (id) {
+    return await findFunctionByIdOrThrow(storage, id);
+  }
+  
+  if (namePattern) {
+    return await findFunctionByNameOrThrow(storage, namePattern);
+  }
+  
+  throw new Error('Either --id or a name pattern must be provided.');
+}
+
+async function findFunctionByIdOrThrow(storage: PGLiteStorageAdapter, id: string): Promise<FunctionInfo> {
+  const func = await findFunctionById(storage, id);
+  if (!func) {
+    throw new Error(`Function with ID '${id}' not found.`);
+  }
+  return func;
+}
+
+async function findFunctionByNameOrThrow(storage: PGLiteStorageAdapter, namePattern: string): Promise<FunctionInfo> {
+  const candidates = await findFunctionsByName(storage, namePattern);
+  
+  if (candidates.length === 0) {
+    throw new Error(`No functions found matching pattern '${namePattern}'.`);
+  }
+  
+  if (candidates.length === 1) {
+    return candidates[0];
+  }
+  
+  const selected = await selectFunction(candidates);
+  if (!selected) {
+    throw new Error('No function selected.');
+  }
+  
+  return selected;
+}
+
+async function findFunctionById(storage: PGLiteStorageAdapter, id: string): Promise<FunctionInfo | null> {
+  // Get the latest snapshot first
+  const snapshots = await storage.getSnapshots({ sort: 'created_at', limit: 1 });
+  if (snapshots.length === 0) {
+    return null;
+  }
+  
+  // Try to get function with description first
+  const functionsWithDescriptions = await storage.getFunctionsWithDescriptions(snapshots[0].id);
+  const func = functionsWithDescriptions.find(f => f.id === id || f.id.startsWith(id));
+  
+  if (func) {
+    return func;
+  }
+  
+  // Fallback to regular query if not found in functions with descriptions
+  const functions = await storage.queryFunctions();
+  return functions.find(f => f.id === id || f.id.startsWith(id)) || null;
+}
+
+async function findFunctionsByName(storage: PGLiteStorageAdapter, namePattern: string): Promise<FunctionInfo[]> {
+  // Get the latest snapshot first
+  const snapshots = await storage.getSnapshots({ sort: 'created_at', limit: 1 });
+  if (snapshots.length === 0) {
+    return [];
+  }
+  
+  // Try to get functions with descriptions first
+  const functionsWithDescriptions = await storage.getFunctionsWithDescriptions(snapshots[0].id);
+  const matchingWithDesc = functionsWithDescriptions.filter(f => 
+    f.name.includes(namePattern) || 
+    f.displayName.includes(namePattern)
+  );
+  
+  if (matchingWithDesc.length > 0) {
+    return matchingWithDesc;
+  }
+  
+  // Fallback to regular query
+  const functions = await storage.queryFunctions();
+  return functions.filter(f => 
+    f.name.includes(namePattern) || 
+    f.displayName.includes(namePattern)
+  );
+}
+
+async function selectFunction(candidates: FunctionInfo[]): Promise<FunctionInfo | null> {
+  console.log(chalk.cyan('Multiple functions found:'));
+  console.log();
+  
+  candidates.forEach((func, index) => {
+    const shortId = func.id.substring(0, 8);
+    console.log(`${chalk.bold((index + 1).toString())}. ${func.displayName}() ${chalk.gray(`[${shortId}]`)}`);
+    console.log(`   ${chalk.gray(`📍 ${func.filePath}:${func.startLine}`)}`);
+    console.log(`   ${chalk.gray(`🔗 ${func.signature}`)}`);
+    console.log();
+  });
+  
+  // For now, just return the first one as a placeholder
+  // In a real implementation, we'd use a proper interactive selection library
+  console.log(chalk.yellow('Auto-selecting the first function. Interactive selection will be implemented in a future version.'));
+  return candidates[0];
+}
+
+function outputJSON(func: FunctionInfo): void {
+  // Extract usage examples from description or JSDoc
+  const usageExamples = extractUsageExamples(func);
+  
+  // Extract side effects information
+  const sideEffects = extractSideEffects(func);
+  
+  // Extract error conditions
+  const errorConditions = extractErrorConditions(func);
+  
+  const output = {
+    id: func.id,
+    name: func.name,
+    displayName: func.displayName,
+    signature: func.signature,
+    file: {
+      path: func.filePath,
+      startLine: func.startLine,
+      endLine: func.endLine,
+      startColumn: func.startColumn,
+      endColumn: func.endColumn
+    },
+    attributes: {
+      isExported: func.isExported,
+      isAsync: func.isAsync,
+      isGenerator: func.isGenerator,
+      isArrowFunction: func.isArrowFunction,
+      isMethod: func.isMethod,
+      isConstructor: func.isConstructor,
+      isStatic: func.isStatic,
+      accessModifier: func.accessModifier,
+      contextPath: func.contextPath
+    },
+    parameters: func.parameters,
+    returnType: func.returnType,
+    metrics: func.metrics,
+    hashes: {
+      signature: func.signatureHash,
+      ast: func.astHash,
+      file: func.fileHash
+    },
+    documentation: {
+      description: func.description,
+      jsDoc: func.jsDoc,
+      source: func.descriptionSource,
+      updatedAt: func.descriptionUpdatedAt,
+      aiModel: func.descriptionAiModel
+    },
+    structuredData: {
+      usageExamples,
+      sideEffects,
+      errorConditions,
+      userFriendlyAttributes: buildUserFriendlyAttributes(func)
+    },
+    sourceCode: func.sourceCode
+  };
+  
+  console.log(JSON.stringify(output, null, 2));
+}
+
+// Helper functions for JSON output extraction
+
+function extractUsageExamples(func: FunctionInfo): string[] {
+  const examples: string[] = [];
+  
+  if (func.description && func.description.toLowerCase().includes('example')) {
+    const lines = func.description.split('\n');
+    const exampleStart = lines.findIndex(line => line.toLowerCase().includes('example'));
+    if (exampleStart >= 0) {
+      examples.push(...lines.slice(exampleStart));
+    }
+  }
+  
+  if (func.jsDoc && func.jsDoc.toLowerCase().includes('@example')) {
+    const jsDocLines = func.jsDoc.split('\n');
+    const exampleStart = jsDocLines.findIndex(line => line.toLowerCase().includes('@example'));
+    if (exampleStart >= 0) {
+      const exampleLines = jsDocLines.slice(exampleStart + 1)
+        .filter(line => line.trim() && !line.trim().startsWith('@'))
+        .map(line => line.replace(/^\s*\*?\s?/, ''));
+      examples.push(...exampleLines);
+    }
+  }
+  
+  return examples;
+}
+
+function extractSideEffects(func: FunctionInfo): string[] {
+  const effects: string[] = [];
+  
+  if (func.description) {
+    const lines = func.description.split('\n');
+    const effectLines = lines.filter(line => 
+      line.toLowerCase().includes('side effect') ||
+      line.toLowerCase().includes('modifies') ||
+      line.toLowerCase().includes('mutates') ||
+      line.toLowerCase().includes('writes to') ||
+      line.toLowerCase().includes('updates')
+    );
+    effects.push(...effectLines.map(line => line.trim()));
+  }
+  
+  if (func.isAsync || (func.metrics && func.metrics.asyncAwaitCount > 0)) {
+    effects.push('This is an async function - may have asynchronous side effects');
+  }
+  
+  return effects;
+}
+
+function extractErrorConditions(func: FunctionInfo): string[] {
+  const conditions: string[] = [];
+  
+  if (func.description) {
+    const lines = func.description.split('\n');
+    const errorLines = lines.filter(line => 
+      line.toLowerCase().includes('error') ||
+      line.toLowerCase().includes('throw') ||
+      line.toLowerCase().includes('exception') ||
+      line.toLowerCase().includes('fail')
+    );
+    conditions.push(...errorLines.map(line => line.trim()));
+  }
+  
+  if (func.jsDoc && func.jsDoc.toLowerCase().includes('@throws')) {
+    const jsDocLines = func.jsDoc.split('\n');
+    const throwsLines = jsDocLines.filter(line => line.toLowerCase().includes('@throws'));
+    conditions.push(...throwsLines.map(line => 
+      line.replace(/^\s*\*?\s?@throws\s?/, '').trim()
+    ));
+  }
+  
+  if (func.metrics && func.metrics.tryCatchCount > 0) {
+    conditions.push('Function includes try/catch error handling');
+  }
+  
+  return conditions;
+}
+
+function buildUserFriendlyAttributes(func: FunctionInfo): string[] {
+  const attributes: string[] = [];
+  if (func.isExported) attributes.push('Exported');
+  if (func.isAsync) attributes.push('Async');
+  if (func.isGenerator) attributes.push('Generator');
+  if (func.isMethod) attributes.push('Method');
+  if (func.isConstructor) attributes.push('Constructor');
+  if (func.isStatic) attributes.push('Static');
+  if (func.accessModifier) attributes.push(func.accessModifier);
+  return attributes;
+}
+
+async function outputFriendly(func: FunctionInfo, config: FuncqcConfig, options: ShowCommandOptions): Promise<void> {
+  // Handle audience-specific display modes
+  if (options.forUsers) {
+    displayForUsers(func, options);
+    return;
+  }
+  
+  if (options.forMaintainers) {
+    displayForMaintainers(func, config, options);
+    return;
+  }
+  
+  // Handle specialized sections
+  if (options.usage) {
+    displayUsageSection(func);
+    return;
+  }
+  
+  if (options.examples) {
+    displayExamplesSection(func);
+    return;
+  }
+  
+  if (options.source) {
+    await displaySourceSection(func, options);
+    return;
+  }
+  
+  // Default behavior (existing logic)
+  displayFunctionHeader(func);
+  displayUserDescription(func);
+  
+  if (options.details || options.full) {
+    displayFunctionParameters(func);
+    displayFunctionReturnType(func);
+    displayFunctionContext(func);
+  }
+  
+  if (options.quality || options.full) {
+    displayFunctionMetrics(func, config);
+  }
+  
+  if (options.technical || options.full) {
+    displayFunctionTechnicalInfo(func);
+  }
+  
+  // Always show JSDoc if available and no user description
+  if (!func.description && func.jsDoc) {
+    displayJSDocSection(func);
+  }
+}
+
+function displayFunctionHeader(func: FunctionInfo): void {
+  console.log(chalk.bold(`Function: ${func.displayName}()`));
+  console.log(`ID: ${func.id}`);
+  console.log(`Location: ${func.filePath}:${func.startLine}-${func.endLine}`);
+  console.log(`Signature: ${func.signature}`);
+  
+  const attributes = buildAttributesList(func);
+  if (attributes.length > 0) {
+    console.log(`Attributes: ${attributes.join(', ')}`);
+  }
+  console.log();
+}
+
+function displayUserDescription(func: FunctionInfo): void {
+  if (!func.description) return;
+  
+  console.log(chalk.bold('Description:'));
+  console.log(`  ${func.description.replace(/\n/g, '\n  ')}`);
+  
+  // Show source attribution using the proper property names
+  const source = func.descriptionSource || 'unknown';
+  const timestamp = func.descriptionUpdatedAt 
+    ? new Date(func.descriptionUpdatedAt).toISOString().split('T')[0] 
+    : 'unknown';
+  
+  if (source === 'ai' && func.descriptionAiModel) {
+    console.log(`  [Source: ${source} (${func.descriptionAiModel}) | Updated: ${timestamp}]`);
+  } else {
+    console.log(`  [Source: ${source} | Updated: ${timestamp}]`);
+  }
+  console.log();
+}
+
+function displayJSDocSection(func: FunctionInfo): void {
+  if (!func.jsDoc) return;
+  
+  console.log(chalk.bold('JSDoc:'));
+  console.log(`  ${func.jsDoc.replace(/\n/g, '\n  ')}`);
+  console.log();
+}
+
+function buildAttributesList(func: FunctionInfo): string[] {
+  const attributes: string[] = [];
+  if (func.isExported) attributes.push('exported');
+  if (func.isAsync) attributes.push('async');
+  if (func.isGenerator) attributes.push('generator');
+  if (func.isArrowFunction) attributes.push('arrow');
+  if (func.isMethod) attributes.push('method');
+  if (func.isConstructor) attributes.push('constructor');
+  if (func.isStatic) attributes.push('static');
+  if (func.accessModifier) attributes.push(func.accessModifier);
+  return attributes;
+}
+
+function displayFunctionParameters(func: FunctionInfo): void {
+  if (func.parameters.length === 0) return;
+  
+  console.log(chalk.bold(`Parameters (${func.parameters.length}):`));
+  func.parameters.forEach((param, index) => {
+    const optional = param.isOptional ? '?' : '';
+    const rest = param.isRest ? '...' : '';
+    const defaultVal = param.defaultValue ? ` = ${param.defaultValue}` : '';
+    console.log(`  ${index + 1}. ${rest}${param.name}${optional}: ${param.type}${defaultVal}`);
+    if (param.description) {
+      console.log(`     ${chalk.gray(param.description)}`);
+    }
+  });
+  console.log();
+}
+
+function displayFunctionReturnType(func: FunctionInfo): void {
+  if (!func.returnType) return;
+  
+  console.log(chalk.bold('Return Type:'));
+  console.log(`  ${func.returnType.type}`);
+  if (func.returnType.isPromise) {
+    console.log(`  ${chalk.blue('Promise')}<${func.returnType.promiseType || 'unknown'}>`);
+  }
+  if (func.returnType.description) {
+    console.log(`  ${chalk.gray(func.returnType.description)}`);
+  }
+  console.log();
+}
+
+function displayFunctionMetrics(func: FunctionInfo, config: FuncqcConfig): void {
+  if (!func.metrics) return;
+  
+  console.log(chalk.bold('Quality Metrics:'));
+  displaySizeMetrics(func.metrics, config);
+  displayComplexityMetrics(func.metrics, config);
+  displayStructureMetrics(func.metrics);
+  displayDocumentationMetrics(func.metrics);
+  displayAdvancedMetrics(func.metrics);
+  console.log();
+}
+
+function displaySizeMetrics(metrics: QualityMetrics, config: FuncqcConfig): void {
+  console.log(`  ${chalk.bold('Size:')}`);
+  console.log(`    Lines of Code: ${formatMetricValue(metrics.linesOfCode, 'lines', config)}`);
+  console.log(`    Total Lines: ${metrics.totalLines}`);
+  console.log(`    Parameters: ${formatMetricValue(metrics.parameterCount, 'params', config)}`);
+}
+
+function displayComplexityMetrics(metrics: QualityMetrics, config: FuncqcConfig): void {
+  console.log(`  ${chalk.bold('Complexity:')}`);
+  console.log(`    Cyclomatic: ${formatMetricValue(metrics.cyclomaticComplexity, 'complexity', config)}`);
+  console.log(`    Cognitive: ${formatMetricValue(metrics.cognitiveComplexity, 'cognitive', config)}`);
+  console.log(`    Max Nesting: ${formatMetricValue(metrics.maxNestingLevel, 'nesting', config)}`);
+}
+
+function displayStructureMetrics(metrics: QualityMetrics): void {
+  console.log(`  ${chalk.bold('Structure:')}`);
+  console.log(`    Branches: ${metrics.branchCount}`);
+  console.log(`    Loops: ${metrics.loopCount}`);
+  console.log(`    Try/Catch: ${metrics.tryCatchCount}`);
+  console.log(`    Return Statements: ${metrics.returnStatementCount}`);
+  
+  if (metrics.asyncAwaitCount > 0) {
+    console.log(`    Async/Await: ${metrics.asyncAwaitCount}`);
+  }
+  if (metrics.callbackCount > 0) {
+    console.log(`    Callbacks: ${metrics.callbackCount}`);
+  }
+}
+
+function displayDocumentationMetrics(metrics: QualityMetrics): void {
+  console.log(`  ${chalk.bold('Documentation:')}`);
+  console.log(`    Comment Lines: ${metrics.commentLines}`);
+  console.log(`    Code-to-Comment Ratio: ${metrics.codeToCommentRatio.toFixed(2)}`);
+}
+
+function displayAdvancedMetrics(metrics: QualityMetrics): void {
+  if (!metrics.maintainabilityIndex) return;
+  
+  console.log(`  ${chalk.bold('Advanced:')}`);
+  console.log(`    Maintainability Index: ${metrics.maintainabilityIndex.toFixed(1)}`);
+  if (metrics.halsteadVolume) {
+    console.log(`    Halstead Volume: ${metrics.halsteadVolume.toFixed(1)}`);
+  }
+  if (metrics.halsteadDifficulty) {
+    console.log(`    Halstead Difficulty: ${metrics.halsteadDifficulty.toFixed(1)}`);
+  }
+}
+
+function displayFunctionContext(func: FunctionInfo): void {
+  if (!func.contextPath || func.contextPath.length === 0) return;
+  
+  console.log(chalk.bold('Context:'));
+  console.log(`  Path: ${func.contextPath.join(' → ')}`);
+  if (func.functionType) {
+    console.log(`  Type: ${func.functionType}`);
+  }
+  console.log();
+}
+
+
+function displayFunctionTechnicalInfo(func: FunctionInfo): void {
+  console.log(chalk.bold('Technical Information:'));
+  console.log(`  Full ID: ${func.id}`);
+  console.log(`  Signature Hash: ${func.signatureHash.substring(0, 8)}...`);
+  console.log(`  AST Hash: ${func.astHash}`);
+  console.log(`  File Hash: ${func.fileHash.substring(0, 8)}...`);
+  console.log();
+}
+
+function formatMetricValue(value: number, type: string, config: FuncqcConfig): string {
+  let threshold = 0;
+  
+  switch (type) {
+    case 'lines':
+      threshold = config.metrics.linesOfCodeThreshold;
+      break;
+    case 'complexity':
+      threshold = config.metrics.complexityThreshold;
+      break;
+    case 'cognitive':
+      threshold = config.metrics.cognitiveComplexityThreshold;
+      break;
+    case 'params':
+      threshold = config.metrics.parameterCountThreshold;
+      break;
+    case 'nesting':
+      threshold = config.metrics.maxNestingLevelThreshold;
+      break;
+    default:
+      return value.toString();
+  }
+  
+  if (value > threshold) {
+    return chalk.red(`${value} (>${threshold})`);
+  } else if (value > threshold * 0.8) {
+    return chalk.yellow(value.toString());
+  } else {
+    return chalk.green(value.toString());
+  }
+}
+
+// New display functions for audience-specific modes
+
+function displayForUsers(func: FunctionInfo, _options: ShowCommandOptions): void {
+  // User-focused header (simplified)
+  console.log(chalk.bold(`${func.displayName}()`));
+  console.log(`📍 ${func.filePath}:${func.startLine}`);
+  console.log();
+  
+  // Always show description for users
+  displayUserDescription(func);
+  
+  // Show JSDoc if no user description
+  if (!func.description && func.jsDoc) {
+    displayJSDocSection(func);
+  }
+  
+  // Always show parameters for users
+  displayFunctionParameters(func);
+  displayFunctionReturnType(func);
+  
+  // Show usage examples if available
+  displayUsageExamples(func);
+  
+  // Show side effects if available  
+  displaySideEffects(func);
+  
+  // Show error conditions if available
+  displayErrorConditions(func);
+  
+  // Show function attributes in user-friendly way
+  displayUserFriendlyAttributes(func);
+}
+
+function displayForMaintainers(func: FunctionInfo, config: FuncqcConfig, options: ShowCommandOptions): void {
+  // Maintainer header with technical details
+  console.log(chalk.bold(`Function: ${func.displayName}()`));
+  console.log(`ID: ${func.id}`);
+  console.log(`Location: ${func.filePath}:${func.startLine}-${func.endLine}`);
+  console.log();
+  
+  // Quality metrics and warnings (primary focus)
+  displayFunctionMetrics(func, config);
+  displayQualityWarnings(func, config);
+  
+  // Technical information
+  displayFunctionTechnicalInfo(func);
+  
+  // Historical/change tracking (if available)
+  displayChangeTracking(func);
+  
+  // Basic info only if requested
+  if (options.details) {
+    displayFunctionParameters(func);
+    displayFunctionReturnType(func);
+    displayFunctionContext(func);
+  }
+}
+
+function displayUsageSection(func: FunctionInfo): void {
+  console.log(chalk.bold(`Usage Information for ${func.displayName}()`));
+  console.log();
+  
+  displayUserDescription(func);
+  displayFunctionParameters(func);
+  displayFunctionReturnType(func);
+  displayUsageExamples(func);
+  displayUserFriendlyAttributes(func);
+}
+
+function displayExamplesSection(func: FunctionInfo): void {
+  console.log(chalk.bold(`Examples for ${func.displayName}()`));
+  console.log();
+  
+  displayUsageExamples(func);
+  displayFunctionParameters(func);
+  displaySideEffects(func);
+  displayErrorConditions(func);
+}
+
+async function displaySourceSection(func: FunctionInfo, options: ShowCommandOptions): Promise<void> {
+  console.log(chalk.bold(`Source Code: ${func.displayName}()`));
+  console.log(`📍 ${func.filePath}:${func.startLine}-${func.endLine}`);
+  console.log();
+  
+  // Check if file exists and hash matches
+  const canShowSource = await validateSourceIntegrity(func);
+  
+  if (canShowSource && func.sourceCode) {
+    if (options.syntax) {
+      // For syntax highlighting, we'll use a simple approach with chalk
+      displaySyntaxHighlightedCode(func.sourceCode);
+    } else {
+      console.log(chalk.gray('--- Source Code ---'));
+      console.log(func.sourceCode);
+      console.log(chalk.gray('--- End Source ---'));
+    }
+  } else if (!canShowSource) {
+    console.log(chalk.yellow('⚠️  File has been modified since last scan'));
+    console.log('   Run a new scan to update the snapshot and view current source code.');
+  } else {
+    console.log(chalk.yellow('⚠️  Source code not available'));
+    console.log('   Run a new scan to capture source code information.');
+  }
+  
+  console.log();
+  
+  // Show basic function info
+  console.log(chalk.yellow('Function Information:'));
+  console.log(`  Type: ${func.functionType}`);
+  console.log(`  Exported: ${func.isExported ? 'Yes' : 'No'}`);
+  console.log(`  Async: ${func.isAsync ? 'Yes' : 'No'}`);
+  console.log(`  Parameters: ${func.parameters.length}`);
+  
+  if (func.metrics) {
+    console.log();
+    console.log(chalk.yellow('Quick Metrics:'));
+    console.log(`  Lines of Code: ${func.metrics.linesOfCode}`);
+    console.log(`  Complexity: ${func.metrics.cyclomaticComplexity}`);
+    console.log(`  Maintainability: ${func.metrics.maintainabilityIndex?.toFixed(1) || 'N/A'}`);
+  }
+}
+
+function displaySyntaxHighlightedCode(sourceCode: string): void {
+  console.log(chalk.gray('--- Source Code (with basic highlighting) ---'));
+  
+  const lines = sourceCode.split('\n');
+  lines.forEach((line, index) => {
+    const lineNumber = (index + 1).toString().padStart(3, ' ');
+    const highlightedLine = applySyntaxHighlighting(line);
+    console.log(`${chalk.gray(lineNumber)}  ${highlightedLine}`);
+  });
+  
+  console.log(chalk.gray('--- End Source ---'));
+}
+
+function applySyntaxHighlighting(line: string): string {
+  // Simple syntax highlighting with chalk
+  let highlighted = line;
+  
+  // Keywords
+  highlighted = highlighted.replace(/\b(function|const|let|var|if|else|for|while|return|async|await|import|export|interface|type|class)\b/g, 
+    chalk.blue('$1'));
+  
+  // Strings
+  highlighted = highlighted.replace(/(["'`][^"'`]*["'`])/g, chalk.green('$1'));
+  
+  // Comments
+  highlighted = highlighted.replace(/(\/\/.*$|\/\*.*?\*\/)/g, chalk.gray('$1'));
+  
+  // Functions calls (simple pattern)
+  highlighted = highlighted.replace(/\b(\w+)\s*\(/g, chalk.yellow('$1') + '(');
+  
+  return highlighted;
+}
+
+// Helper functions for new sections
+
+async function validateSourceIntegrity(func: FunctionInfo): Promise<boolean> {
+  try {
+    // Check if file exists
+    const exists = await fileExists(func.filePath);
+    if (!exists) {
+      return false;
+    }
+    
+    // Explicitly check if fileHash is null or undefined (no hash set)
+    if (func.fileHash === null || func.fileHash === undefined) {
+      // No hash available for comparison, cannot validate integrity
+      return false;
+    }
+    
+    // Calculate current file hash
+    const currentHash = await calculateFileHash(func.filePath);
+    
+    // Compare with stored hash
+    return currentHash === func.fileHash;
+  } catch (error) {
+    // Log debug information for troubleshooting
+    console.debug(`Failed to validate source integrity for ${func.filePath}:`, 
+      error instanceof Error ? error.message : String(error));
+    // If we can't calculate hash, assume file is modified
+    return false;
+  }
+}
+
+function displayUsageExamples(func: FunctionInfo): void {
+  if (func.description && func.description.toLowerCase().includes('example')) {
+    // Extract examples from description
+    const lines = func.description.split('\n');
+    const exampleStart = lines.findIndex(line => line.toLowerCase().includes('example'));
+    if (exampleStart >= 0) {
+      console.log(chalk.bold('Usage Examples:'));
+      lines.slice(exampleStart).forEach(line => {
+        console.log(`  ${line}`);
+      });
+      console.log();
+    }
+  } else if (func.jsDoc && func.jsDoc.toLowerCase().includes('@example')) {
+    // Extract examples from JSDoc
+    const jsDocLines = func.jsDoc.split('\n');
+    const exampleStart = jsDocLines.findIndex(line => line.toLowerCase().includes('@example'));
+    if (exampleStart >= 0) {
+      console.log(chalk.bold('Usage Examples:'));
+      jsDocLines.slice(exampleStart + 1).forEach(line => {
+        if (line.trim() && !line.trim().startsWith('@')) {
+          console.log(`  ${line.replace(/^\s*\*?\s?/, '')}`);
+        }
+      });
+      console.log();
+    }
+  }
+}
+
+/**
+ * Common patterns for detecting side effects in descriptions
+ */
+const SIDE_EFFECT_KEYWORDS = [
+  'side effect',
+  'modifies',
+  'mutates',
+  'writes to',
+  'updates'
+];
+
+/**
+ * Filter lines from description that contain specific keywords
+ */
+function filterDescriptionLines(description: string, keywords: string[]): string[] {
+  const lines = description.split('\n');
+  return lines.filter(line => 
+    keywords.some(keyword => line.toLowerCase().includes(keyword))
+  );
+}
+
+/**
+ * Display sections based on description content
+ */
+function displayDescriptionSection(
+  func: FunctionInfo,
+  title: string,
+  keywords: string[],
+  fallbackCheck?: () => boolean,
+  fallbackMessage?: string
+): boolean {
+  let hasContent = false;
+  
+  if (func.description && keywords.some(keyword => func.description!.toLowerCase().includes(keyword))) {
+    console.log(chalk.bold(`${title}:`));
+    const matchingLines = filterDescriptionLines(func.description, keywords);
+    
+    if (matchingLines.length > 0) {
+      matchingLines.forEach(line => {
+        console.log(`  ${line.trim()}`);
+      });
+      hasContent = true;
+    }
+  }
+  
+  if (!hasContent && fallbackCheck && fallbackCheck()) {
+    console.log(chalk.bold(`${title}:`));
+    if (fallbackMessage) {
+      console.log(`  ${fallbackMessage}`);
+    }
+    hasContent = true;
+  }
+  
+  if (hasContent) {
+    console.log();
+  }
+  
+  return hasContent;
+}
+
+function displaySideEffects(func: FunctionInfo): void {
+  displayDescriptionSection(
+    func,
+    'Side Effects',
+    SIDE_EFFECT_KEYWORDS,
+    () => func.isAsync || (func.metrics?.asyncAwaitCount ?? 0) > 0,
+    chalk.yellow('⚠️  This is an async function - may have asynchronous side effects')
+  );
+}
+
+/**
+ * Common patterns for detecting error conditions in descriptions
+ */
+const ERROR_KEYWORDS = [
+  'error',
+  'throw',
+  'exception',
+  'fail'
+];
+
+/**
+ * Extract JSDoc @throws information
+ */
+function extractJsDocThrows(jsDoc: string): string[] {
+  const jsDocLines = jsDoc.split('\n');
+  const throwsLines = jsDocLines.filter(line => line.toLowerCase().includes('@throws'));
+  return throwsLines.map(line => line.replace(/^\s*\*?\s?@throws\s?/, '').trim());
+}
+
+function displayErrorConditions(func: FunctionInfo): void {
+  let hasErrorInfo = false;
+  
+  // Check description for error keywords
+  hasErrorInfo = displayDescriptionSection(
+    func,
+    'Error Conditions',
+    ERROR_KEYWORDS
+  );
+  
+  // Check for try/catch error handling
+  if (!hasErrorInfo && func.metrics?.tryCatchCount && func.metrics.tryCatchCount > 0) {
+    console.log(chalk.bold('Error Handling:'));
+    console.log(`  ${chalk.blue('✓ Function includes try/catch error handling')}`);
+    hasErrorInfo = true;
+  }
+  
+  // Check JSDoc for @throws
+  if (!hasErrorInfo && func.jsDoc?.toLowerCase().includes('@throws')) {
+    console.log(chalk.bold('Error Conditions:'));
+    const throwsInfo = extractJsDocThrows(func.jsDoc);
+    throwsInfo.forEach(info => {
+      console.log(`  ${info}`);
+    });
+    hasErrorInfo = true;
+  }
+  
+  if (hasErrorInfo) {
+    console.log();
+  }
+}
+
+function displayUserFriendlyAttributes(func: FunctionInfo): void {
+  const attributes = [];
+  if (func.isExported) attributes.push('📤 Exported');
+  if (func.isAsync) attributes.push('⏱️  Async');
+  if (func.isGenerator) attributes.push('🔄 Generator');
+  if (func.isMethod) attributes.push('🔧 Method');
+  
+  if (attributes.length > 0) {
+    console.log(chalk.bold('Function Type:'));
+    console.log(`  ${attributes.join(', ')}`);
+    console.log();
+  }
+}
+
+function displayQualityWarnings(func: FunctionInfo, config: FuncqcConfig): void {
+  if (!func.metrics) return;
+  
+  const warnings = [];
+  
+  if (func.metrics.cyclomaticComplexity > config.metrics.complexityThreshold) {
+    warnings.push(`🚨 High complexity (${func.metrics.cyclomaticComplexity} > ${config.metrics.complexityThreshold})`);
+  }
+  
+  if (func.metrics.linesOfCode > config.metrics.linesOfCodeThreshold) {
+    warnings.push(`🚨 Large function (${func.metrics.linesOfCode} lines > ${config.metrics.linesOfCodeThreshold})`);
+  }
+  
+  if (func.metrics.parameterCount > config.metrics.parameterCountThreshold) {
+    warnings.push(`🚨 Too many parameters (${func.metrics.parameterCount} > ${config.metrics.parameterCountThreshold})`);
+  }
+  
+  if (func.metrics.maxNestingLevel > config.metrics.maxNestingLevelThreshold) {
+    warnings.push(`🚨 Deep nesting (${func.metrics.maxNestingLevel} > ${config.metrics.maxNestingLevelThreshold})`);
+  }
+  
+  if (warnings.length > 0) {
+    console.log(chalk.bold('Quality Warnings:'));
+    warnings.forEach(warning => {
+      console.log(`  ${chalk.red(warning)}`);
+    });
+    console.log();
+  } else {
+    console.log(chalk.bold('Quality Status:'));
+    console.log(`  ${chalk.green('✅ All quality thresholds met')}`);
+    console.log();
+  }
+}
+
+function displayChangeTracking(func: FunctionInfo): void {
+  // Placeholder for future change tracking functionality
+  // This would show historical data, recent changes, etc.
+  console.log(chalk.bold('Change Tracking:'));
+  console.log(`  Last analyzed: ${new Date().toISOString().split('T')[0]}`);
+  console.log(`  Content ID: ${func.contentId || 'unknown'}`);
+  console.log();
 }