--- conflicted
+++ resolved
@@ -1,393 +1,389 @@
-import chalk from 'chalk';
-import { ShowCommandOptions, FunctionInfo, FuncqcConfig, QualityMetrics } from '../types';
-import { ConfigManager } from '../core/config';
-import { PGLiteStorageAdapter } from '../storage/pglite-adapter';
-
-export async function showCommand(
-  namePattern: string = '',
-  options: ShowCommandOptions
-): Promise<void> {
-  try {
-    const { storage, config } = await initializeShowCommand();
-    const func = await findTargetFunction(storage, options.id, namePattern);
-    
-    if (options.json) {
-      outputJSON(func);
-    } else {
-      outputFriendly(func, config);
-    }
-    
-  } catch (error) {
-    console.error(chalk.red('Failed to show function:'), error instanceof Error ? error.message : String(error));
-    process.exit(1);
-  }
-}
-
-async function initializeShowCommand(): Promise<{ storage: PGLiteStorageAdapter; config: FuncqcConfig }> {
-  const configManager = new ConfigManager();
-  const config = await configManager.load();
-  
-  const storage = new PGLiteStorageAdapter(config.storage.path!);
-  await storage.init();
-  
-  return { storage, config };
-}
-
-async function findTargetFunction(
-  storage: PGLiteStorageAdapter, 
-  id?: string, 
-  namePattern?: string
-): Promise<FunctionInfo> {
-  if (id) {
-    return await findFunctionByIdOrThrow(storage, id);
-  }
-  
-  if (namePattern) {
-    return await findFunctionByNameOrThrow(storage, namePattern);
-  }
-  
-  throw new Error('Either --id or a name pattern must be provided.');
-}
-
-async function findFunctionByIdOrThrow(storage: PGLiteStorageAdapter, id: string): Promise<FunctionInfo> {
-  const func = await findFunctionById(storage, id);
-  if (!func) {
-    throw new Error(`Function with ID '${id}' not found.`);
-  }
-  return func;
-}
-
-async function findFunctionByNameOrThrow(storage: PGLiteStorageAdapter, namePattern: string): Promise<FunctionInfo> {
-  const candidates = await findFunctionsByName(storage, namePattern);
-  
-  if (candidates.length === 0) {
-    throw new Error(`No functions found matching pattern '${namePattern}'.`);
-  }
-  
-  if (candidates.length === 1) {
-    return candidates[0];
-  }
-  
-  const selected = await selectFunction(candidates);
-  if (!selected) {
-    throw new Error('No function selected.');
-  }
-  
-  return selected;
-}
-
-async function findFunctionById(storage: PGLiteStorageAdapter, id: string): Promise<FunctionInfo | null> {
-  // Get the latest snapshot first
-  const snapshots = await storage.getSnapshots({ sort: 'created_at', limit: 1 });
-  if (snapshots.length === 0) {
-    return null;
-  }
-  
-  // Try to get function with description first
-  const functionsWithDescriptions = await storage.getFunctionsWithDescriptions(snapshots[0].id);
-<<<<<<< HEAD
-  const func = functionsWithDescriptions.find(f => f.id === id || f.id.startsWith(id));
-=======
-  let func = functionsWithDescriptions.find(f => f.id === id || f.id.startsWith(id));
->>>>>>> 9457e21d
-  
-  if (func) {
-    return func;
-  }
-  
-  // Fallback to regular query if not found in functions with descriptions
-  const functions = await storage.queryFunctions();
-  return functions.find(f => f.id === id || f.id.startsWith(id)) || null;
-}
-
-async function findFunctionsByName(storage: PGLiteStorageAdapter, namePattern: string): Promise<FunctionInfo[]> {
-  // Get the latest snapshot first
-  const snapshots = await storage.getSnapshots({ sort: 'created_at', limit: 1 });
-  if (snapshots.length === 0) {
-    return [];
-  }
-  
-  // Try to get functions with descriptions first
-  const functionsWithDescriptions = await storage.getFunctionsWithDescriptions(snapshots[0].id);
-  const matchingWithDesc = functionsWithDescriptions.filter(f => 
-    f.name.includes(namePattern) || 
-    f.displayName.includes(namePattern)
-  );
-  
-  if (matchingWithDesc.length > 0) {
-    return matchingWithDesc;
-  }
-  
-  // Fallback to regular query
-  const functions = await storage.queryFunctions();
-  return functions.filter(f => 
-    f.name.includes(namePattern) || 
-    f.displayName.includes(namePattern)
-  );
-}
-
-async function selectFunction(candidates: FunctionInfo[]): Promise<FunctionInfo | null> {
-  console.log(chalk.cyan('Multiple functions found:'));
-  console.log();
-  
-  candidates.forEach((func, index) => {
-    const shortId = func.id.substring(0, 8);
-    console.log(`${chalk.bold((index + 1).toString())}. ${func.displayName}() ${chalk.gray(`[${shortId}]`)}`);
-    console.log(`   ${chalk.gray(`📍 ${func.filePath}:${func.startLine}`)}`);
-    console.log(`   ${chalk.gray(`🔗 ${func.signature}`)}`);
-    console.log();
-  });
-  
-  // For now, just return the first one as a placeholder
-  // In a real implementation, we'd use a proper interactive selection library
-  console.log(chalk.yellow('Auto-selecting the first function. Interactive selection will be implemented in a future version.'));
-  return candidates[0];
-}
-
-function outputJSON(func: FunctionInfo): void {
-  const output = {
-    id: func.id,
-    name: func.name,
-    displayName: func.displayName,
-    signature: func.signature,
-    file: {
-      path: func.filePath,
-      startLine: func.startLine,
-      endLine: func.endLine,
-      startColumn: func.startColumn,
-      endColumn: func.endColumn
-    },
-    attributes: {
-      isExported: func.isExported,
-      isAsync: func.isAsync,
-      isGenerator: func.isGenerator,
-      isArrowFunction: func.isArrowFunction,
-      isMethod: func.isMethod,
-      isConstructor: func.isConstructor,
-      isStatic: func.isStatic,
-      accessModifier: func.accessModifier,
-      contextPath: func.contextPath
-    },
-    parameters: func.parameters,
-    returnType: func.returnType,
-    metrics: func.metrics,
-    hashes: {
-      signature: func.signatureHash,
-      ast: func.astHash,
-      file: func.fileHash
-    },
-    documentation: func.jsDoc,
-    sourceCode: func.sourceCode
-  };
-  
-  console.log(JSON.stringify(output, null, 2));
-}
-
-function outputFriendly(func: FunctionInfo, config: FuncqcConfig): void {
-  displayFunctionHeader(func);
-  displayFunctionSignature(func);
-  displayFunctionAttributes(func);
-  displayFunctionParameters(func);
-  displayFunctionReturnType(func);
-  displayFunctionMetrics(func, config);
-  displayFunctionContext(func);
-  displayFunctionDocumentation(func);
-  displayFunctionTechnicalInfo(func);
-}
-
-function displayFunctionHeader(func: FunctionInfo): void {
-  const shortId = func.id.substring(0, 8);
-  
-  console.log(chalk.bold.cyan(`📋 Function Details`));
-  console.log();
-  console.log(chalk.bold(`🔗 ${func.displayName}()`));
-  console.log(`   ${chalk.gray(`ID: ${shortId}`)}`);
-  console.log(`   ${chalk.gray(`📍 ${func.filePath}:${func.startLine}-${func.endLine}`)}`);
-  console.log();
-}
-
-function displayFunctionSignature(func: FunctionInfo): void {
-  console.log(chalk.bold(`📝 Signature:`));
-  console.log(`   ${func.signature}`);
-  console.log();
-}
-
-function displayFunctionAttributes(func: FunctionInfo): void {
-  console.log(chalk.bold(`🏷️  Attributes:`));
-  const attributes = buildAttributesList(func);
-  console.log(`   ${attributes.length > 0 ? attributes.join(', ') : chalk.gray('none')}`);
-  console.log();
-}
-
-function buildAttributesList(func: FunctionInfo): string[] {
-  const attributes: string[] = [];
-  if (func.isExported) attributes.push(chalk.green('exported'));
-  if (func.isAsync) attributes.push(chalk.blue('async'));
-  if (func.isGenerator) attributes.push(chalk.yellow('generator'));
-  if (func.isArrowFunction) attributes.push(chalk.cyan('arrow'));
-  if (func.isMethod) attributes.push(chalk.magenta('method'));
-  if (func.isConstructor) attributes.push(chalk.red('constructor'));
-  if (func.isStatic) attributes.push(chalk.gray('static'));
-  if (func.accessModifier) attributes.push(chalk.white(func.accessModifier));
-  return attributes;
-}
-
-function displayFunctionParameters(func: FunctionInfo): void {
-  if (func.parameters.length === 0) return;
-  
-  console.log(chalk.bold(`📥 Parameters (${func.parameters.length}):`));
-  func.parameters.forEach((param, index) => {
-    const optional = param.isOptional ? '?' : '';
-    const rest = param.isRest ? '...' : '';
-    const defaultVal = param.defaultValue ? ` = ${param.defaultValue}` : '';
-    console.log(`   ${index + 1}. ${rest}${param.name}${optional}: ${param.type}${defaultVal}`);
-    if (param.description) {
-      console.log(`      ${chalk.gray(param.description)}`);
-    }
-  });
-  console.log();
-}
-
-function displayFunctionReturnType(func: FunctionInfo): void {
-  if (!func.returnType) return;
-  
-  console.log(chalk.bold(`📤 Return Type:`));
-  console.log(`   ${func.returnType.type}`);
-  if (func.returnType.isPromise) {
-    console.log(`   ${chalk.blue('Promise')}<${func.returnType.promiseType || 'unknown'}>`);
-  }
-  if (func.returnType.description) {
-    console.log(`   ${chalk.gray(func.returnType.description)}`);
-  }
-  console.log();
-}
-
-function displayFunctionMetrics(func: FunctionInfo, config: FuncqcConfig): void {
-  if (!func.metrics) return;
-  
-  console.log(chalk.bold(`📊 Quality Metrics:`));
-  displaySizeMetrics(func.metrics, config);
-  displayComplexityMetrics(func.metrics, config);
-  displayStructureMetrics(func.metrics);
-  displayDocumentationMetrics(func.metrics);
-  displayAdvancedMetrics(func.metrics);
-  console.log();
-}
-
-function displaySizeMetrics(metrics: QualityMetrics, config: FuncqcConfig): void {
-  console.log(`   ${chalk.bold('Size:')}`);
-  console.log(`     Lines of Code: ${formatMetricValue(metrics.linesOfCode, 'lines', config)}`);
-  console.log(`     Total Lines: ${metrics.totalLines}`);
-  console.log(`     Parameters: ${formatMetricValue(metrics.parameterCount, 'params', config)}`);
-}
-
-function displayComplexityMetrics(metrics: QualityMetrics, config: FuncqcConfig): void {
-  console.log(`   ${chalk.bold('Complexity:')}`);
-  console.log(`     Cyclomatic: ${formatMetricValue(metrics.cyclomaticComplexity, 'complexity', config)}`);
-  console.log(`     Cognitive: ${formatMetricValue(metrics.cognitiveComplexity, 'cognitive', config)}`);
-  console.log(`     Max Nesting: ${formatMetricValue(metrics.maxNestingLevel, 'nesting', config)}`);
-}
-
-function displayStructureMetrics(metrics: QualityMetrics): void {
-  console.log(`   ${chalk.bold('Structure:')}`);
-  console.log(`     Branches: ${metrics.branchCount}`);
-  console.log(`     Loops: ${metrics.loopCount}`);
-  console.log(`     Try/Catch: ${metrics.tryCatchCount}`);
-  console.log(`     Return Statements: ${metrics.returnStatementCount}`);
-  
-  if (metrics.asyncAwaitCount > 0) {
-    console.log(`     Async/Await: ${metrics.asyncAwaitCount}`);
-  }
-  if (metrics.callbackCount > 0) {
-    console.log(`     Callbacks: ${metrics.callbackCount}`);
-  }
-}
-
-function displayDocumentationMetrics(metrics: QualityMetrics): void {
-  console.log(`   ${chalk.bold('Documentation:')}`);
-  console.log(`     Comment Lines: ${metrics.commentLines}`);
-  console.log(`     Code-to-Comment Ratio: ${metrics.codeToCommentRatio.toFixed(2)}`);
-}
-
-function displayAdvancedMetrics(metrics: QualityMetrics): void {
-  if (!metrics.maintainabilityIndex) return;
-  
-  console.log(`   ${chalk.bold('Advanced:')}`);
-  console.log(`     Maintainability Index: ${metrics.maintainabilityIndex.toFixed(1)}`);
-  if (metrics.halsteadVolume) {
-    console.log(`     Halstead Volume: ${metrics.halsteadVolume.toFixed(1)}`);
-  }
-  if (metrics.halsteadDifficulty) {
-    console.log(`     Halstead Difficulty: ${metrics.halsteadDifficulty.toFixed(1)}`);
-  }
-}
-
-function displayFunctionContext(func: FunctionInfo): void {
-  if (!func.contextPath || func.contextPath.length === 0) return;
-  
-  console.log(chalk.bold(`🏗️  Context:`));
-  console.log(`   Path: ${func.contextPath.join(' → ')}`);
-  if (func.functionType) {
-    console.log(`   Type: ${func.functionType}`);
-  }
-  console.log();
-}
-
-function displayFunctionDocumentation(func: FunctionInfo): void {
-  if (!func.jsDoc && !func.description) return;
-  
-  console.log(chalk.bold(`📚 Documentation:`));
-  
-  if (func.description) {
-    console.log(chalk.bold(`   User Description:`));
-    console.log(`   ${func.description.replace(/\n/g, '\n   ')}`);
-    console.log();
-  }
-  
-  if (func.jsDoc) {
-    console.log(chalk.bold(`   JSDoc:`));
-    console.log(`   ${func.jsDoc.replace(/\n/g, '\n   ')}`);
-  }
-  
-  console.log();
-}
-
-function displayFunctionTechnicalInfo(func: FunctionInfo): void {
-  console.log(chalk.bold(`🔍 Technical Info:`));
-  console.log(`   Full ID: ${func.id}`);
-  console.log(`   Signature Hash: ${func.signatureHash.substring(0, 8)}...`);
-  console.log(`   AST Hash: ${func.astHash}`);
-  console.log(`   File Hash: ${func.fileHash.substring(0, 8)}...`);
-}
-
-function formatMetricValue(value: number, type: string, config: FuncqcConfig): string {
-  let threshold = 0;
-  
-  switch (type) {
-    case 'lines':
-      threshold = config.metrics.linesOfCodeThreshold;
-      break;
-    case 'complexity':
-      threshold = config.metrics.complexityThreshold;
-      break;
-    case 'cognitive':
-      threshold = config.metrics.cognitiveComplexityThreshold;
-      break;
-    case 'params':
-      threshold = config.metrics.parameterCountThreshold;
-      break;
-    case 'nesting':
-      threshold = config.metrics.maxNestingLevelThreshold;
-      break;
-    default:
-      return value.toString();
-  }
-  
-  if (value > threshold) {
-    return chalk.red(`${value} (>${threshold})`);
-  } else if (value > threshold * 0.8) {
-    return chalk.yellow(value.toString());
-  } else {
-    return chalk.green(value.toString());
-  }
+import chalk from 'chalk';
+import { ShowCommandOptions, FunctionInfo, FuncqcConfig, QualityMetrics } from '../types';
+import { ConfigManager } from '../core/config';
+import { PGLiteStorageAdapter } from '../storage/pglite-adapter';
+
+export async function showCommand(
+  namePattern: string = '',
+  options: ShowCommandOptions
+): Promise<void> {
+  try {
+    const { storage, config } = await initializeShowCommand();
+    const func = await findTargetFunction(storage, options.id, namePattern);
+    
+    if (options.json) {
+      outputJSON(func);
+    } else {
+      outputFriendly(func, config);
+    }
+    
+  } catch (error) {
+    console.error(chalk.red('Failed to show function:'), error instanceof Error ? error.message : String(error));
+    process.exit(1);
+  }
+}
+
+async function initializeShowCommand(): Promise<{ storage: PGLiteStorageAdapter; config: FuncqcConfig }> {
+  const configManager = new ConfigManager();
+  const config = await configManager.load();
+  
+  const storage = new PGLiteStorageAdapter(config.storage.path!);
+  await storage.init();
+  
+  return { storage, config };
+}
+
+async function findTargetFunction(
+  storage: PGLiteStorageAdapter, 
+  id?: string, 
+  namePattern?: string
+): Promise<FunctionInfo> {
+  if (id) {
+    return await findFunctionByIdOrThrow(storage, id);
+  }
+  
+  if (namePattern) {
+    return await findFunctionByNameOrThrow(storage, namePattern);
+  }
+  
+  throw new Error('Either --id or a name pattern must be provided.');
+}
+
+async function findFunctionByIdOrThrow(storage: PGLiteStorageAdapter, id: string): Promise<FunctionInfo> {
+  const func = await findFunctionById(storage, id);
+  if (!func) {
+    throw new Error(`Function with ID '${id}' not found.`);
+  }
+  return func;
+}
+
+async function findFunctionByNameOrThrow(storage: PGLiteStorageAdapter, namePattern: string): Promise<FunctionInfo> {
+  const candidates = await findFunctionsByName(storage, namePattern);
+  
+  if (candidates.length === 0) {
+    throw new Error(`No functions found matching pattern '${namePattern}'.`);
+  }
+  
+  if (candidates.length === 1) {
+    return candidates[0];
+  }
+  
+  const selected = await selectFunction(candidates);
+  if (!selected) {
+    throw new Error('No function selected.');
+  }
+  
+  return selected;
+}
+
+async function findFunctionById(storage: PGLiteStorageAdapter, id: string): Promise<FunctionInfo | null> {
+  // Get the latest snapshot first
+  const snapshots = await storage.getSnapshots({ sort: 'created_at', limit: 1 });
+  if (snapshots.length === 0) {
+    return null;
+  }
+  
+  // Try to get function with description first
+  const functionsWithDescriptions = await storage.getFunctionsWithDescriptions(snapshots[0].id);
+  const func = functionsWithDescriptions.find(f => f.id === id || f.id.startsWith(id));
+  
+  if (func) {
+    return func;
+  }
+  
+  // Fallback to regular query if not found in functions with descriptions
+  const functions = await storage.queryFunctions();
+  return functions.find(f => f.id === id || f.id.startsWith(id)) || null;
+}
+
+async function findFunctionsByName(storage: PGLiteStorageAdapter, namePattern: string): Promise<FunctionInfo[]> {
+  // Get the latest snapshot first
+  const snapshots = await storage.getSnapshots({ sort: 'created_at', limit: 1 });
+  if (snapshots.length === 0) {
+    return [];
+  }
+  
+  // Try to get functions with descriptions first
+  const functionsWithDescriptions = await storage.getFunctionsWithDescriptions(snapshots[0].id);
+  const matchingWithDesc = functionsWithDescriptions.filter(f => 
+    f.name.includes(namePattern) || 
+    f.displayName.includes(namePattern)
+  );
+  
+  if (matchingWithDesc.length > 0) {
+    return matchingWithDesc;
+  }
+  
+  // Fallback to regular query
+  const functions = await storage.queryFunctions();
+  return functions.filter(f => 
+    f.name.includes(namePattern) || 
+    f.displayName.includes(namePattern)
+  );
+}
+
+async function selectFunction(candidates: FunctionInfo[]): Promise<FunctionInfo | null> {
+  console.log(chalk.cyan('Multiple functions found:'));
+  console.log();
+  
+  candidates.forEach((func, index) => {
+    const shortId = func.id.substring(0, 8);
+    console.log(`${chalk.bold((index + 1).toString())}. ${func.displayName}() ${chalk.gray(`[${shortId}]`)}`);
+    console.log(`   ${chalk.gray(`📍 ${func.filePath}:${func.startLine}`)}`);
+    console.log(`   ${chalk.gray(`🔗 ${func.signature}`)}`);
+    console.log();
+  });
+  
+  // For now, just return the first one as a placeholder
+  // In a real implementation, we'd use a proper interactive selection library
+  console.log(chalk.yellow('Auto-selecting the first function. Interactive selection will be implemented in a future version.'));
+  return candidates[0];
+}
+
+function outputJSON(func: FunctionInfo): void {
+  const output = {
+    id: func.id,
+    name: func.name,
+    displayName: func.displayName,
+    signature: func.signature,
+    file: {
+      path: func.filePath,
+      startLine: func.startLine,
+      endLine: func.endLine,
+      startColumn: func.startColumn,
+      endColumn: func.endColumn
+    },
+    attributes: {
+      isExported: func.isExported,
+      isAsync: func.isAsync,
+      isGenerator: func.isGenerator,
+      isArrowFunction: func.isArrowFunction,
+      isMethod: func.isMethod,
+      isConstructor: func.isConstructor,
+      isStatic: func.isStatic,
+      accessModifier: func.accessModifier,
+      contextPath: func.contextPath
+    },
+    parameters: func.parameters,
+    returnType: func.returnType,
+    metrics: func.metrics,
+    hashes: {
+      signature: func.signatureHash,
+      ast: func.astHash,
+      file: func.fileHash
+    },
+    documentation: func.jsDoc,
+    sourceCode: func.sourceCode
+  };
+  
+  console.log(JSON.stringify(output, null, 2));
+}
+
+function outputFriendly(func: FunctionInfo, config: FuncqcConfig): void {
+  displayFunctionHeader(func);
+  displayFunctionSignature(func);
+  displayFunctionAttributes(func);
+  displayFunctionParameters(func);
+  displayFunctionReturnType(func);
+  displayFunctionMetrics(func, config);
+  displayFunctionContext(func);
+  displayFunctionDocumentation(func);
+  displayFunctionTechnicalInfo(func);
+}
+
+function displayFunctionHeader(func: FunctionInfo): void {
+  const shortId = func.id.substring(0, 8);
+  
+  console.log(chalk.bold.cyan(`📋 Function Details`));
+  console.log();
+  console.log(chalk.bold(`🔗 ${func.displayName}()`));
+  console.log(`   ${chalk.gray(`ID: ${shortId}`)}`);
+  console.log(`   ${chalk.gray(`📍 ${func.filePath}:${func.startLine}-${func.endLine}`)}`);
+  console.log();
+}
+
+function displayFunctionSignature(func: FunctionInfo): void {
+  console.log(chalk.bold(`📝 Signature:`));
+  console.log(`   ${func.signature}`);
+  console.log();
+}
+
+function displayFunctionAttributes(func: FunctionInfo): void {
+  console.log(chalk.bold(`🏷️  Attributes:`));
+  const attributes = buildAttributesList(func);
+  console.log(`   ${attributes.length > 0 ? attributes.join(', ') : chalk.gray('none')}`);
+  console.log();
+}
+
+function buildAttributesList(func: FunctionInfo): string[] {
+  const attributes: string[] = [];
+  if (func.isExported) attributes.push(chalk.green('exported'));
+  if (func.isAsync) attributes.push(chalk.blue('async'));
+  if (func.isGenerator) attributes.push(chalk.yellow('generator'));
+  if (func.isArrowFunction) attributes.push(chalk.cyan('arrow'));
+  if (func.isMethod) attributes.push(chalk.magenta('method'));
+  if (func.isConstructor) attributes.push(chalk.red('constructor'));
+  if (func.isStatic) attributes.push(chalk.gray('static'));
+  if (func.accessModifier) attributes.push(chalk.white(func.accessModifier));
+  return attributes;
+}
+
+function displayFunctionParameters(func: FunctionInfo): void {
+  if (func.parameters.length === 0) return;
+  
+  console.log(chalk.bold(`📥 Parameters (${func.parameters.length}):`));
+  func.parameters.forEach((param, index) => {
+    const optional = param.isOptional ? '?' : '';
+    const rest = param.isRest ? '...' : '';
+    const defaultVal = param.defaultValue ? ` = ${param.defaultValue}` : '';
+    console.log(`   ${index + 1}. ${rest}${param.name}${optional}: ${param.type}${defaultVal}`);
+    if (param.description) {
+      console.log(`      ${chalk.gray(param.description)}`);
+    }
+  });
+  console.log();
+}
+
+function displayFunctionReturnType(func: FunctionInfo): void {
+  if (!func.returnType) return;
+  
+  console.log(chalk.bold(`📤 Return Type:`));
+  console.log(`   ${func.returnType.type}`);
+  if (func.returnType.isPromise) {
+    console.log(`   ${chalk.blue('Promise')}<${func.returnType.promiseType || 'unknown'}>`);
+  }
+  if (func.returnType.description) {
+    console.log(`   ${chalk.gray(func.returnType.description)}`);
+  }
+  console.log();
+}
+
+function displayFunctionMetrics(func: FunctionInfo, config: FuncqcConfig): void {
+  if (!func.metrics) return;
+  
+  console.log(chalk.bold(`📊 Quality Metrics:`));
+  displaySizeMetrics(func.metrics, config);
+  displayComplexityMetrics(func.metrics, config);
+  displayStructureMetrics(func.metrics);
+  displayDocumentationMetrics(func.metrics);
+  displayAdvancedMetrics(func.metrics);
+  console.log();
+}
+
+function displaySizeMetrics(metrics: QualityMetrics, config: FuncqcConfig): void {
+  console.log(`   ${chalk.bold('Size:')}`);
+  console.log(`     Lines of Code: ${formatMetricValue(metrics.linesOfCode, 'lines', config)}`);
+  console.log(`     Total Lines: ${metrics.totalLines}`);
+  console.log(`     Parameters: ${formatMetricValue(metrics.parameterCount, 'params', config)}`);
+}
+
+function displayComplexityMetrics(metrics: QualityMetrics, config: FuncqcConfig): void {
+  console.log(`   ${chalk.bold('Complexity:')}`);
+  console.log(`     Cyclomatic: ${formatMetricValue(metrics.cyclomaticComplexity, 'complexity', config)}`);
+  console.log(`     Cognitive: ${formatMetricValue(metrics.cognitiveComplexity, 'cognitive', config)}`);
+  console.log(`     Max Nesting: ${formatMetricValue(metrics.maxNestingLevel, 'nesting', config)}`);
+}
+
+function displayStructureMetrics(metrics: QualityMetrics): void {
+  console.log(`   ${chalk.bold('Structure:')}`);
+  console.log(`     Branches: ${metrics.branchCount}`);
+  console.log(`     Loops: ${metrics.loopCount}`);
+  console.log(`     Try/Catch: ${metrics.tryCatchCount}`);
+  console.log(`     Return Statements: ${metrics.returnStatementCount}`);
+  
+  if (metrics.asyncAwaitCount > 0) {
+    console.log(`     Async/Await: ${metrics.asyncAwaitCount}`);
+  }
+  if (metrics.callbackCount > 0) {
+    console.log(`     Callbacks: ${metrics.callbackCount}`);
+  }
+}
+
+function displayDocumentationMetrics(metrics: QualityMetrics): void {
+  console.log(`   ${chalk.bold('Documentation:')}`);
+  console.log(`     Comment Lines: ${metrics.commentLines}`);
+  console.log(`     Code-to-Comment Ratio: ${metrics.codeToCommentRatio.toFixed(2)}`);
+}
+
+function displayAdvancedMetrics(metrics: QualityMetrics): void {
+  if (!metrics.maintainabilityIndex) return;
+  
+  console.log(`   ${chalk.bold('Advanced:')}`);
+  console.log(`     Maintainability Index: ${metrics.maintainabilityIndex.toFixed(1)}`);
+  if (metrics.halsteadVolume) {
+    console.log(`     Halstead Volume: ${metrics.halsteadVolume.toFixed(1)}`);
+  }
+  if (metrics.halsteadDifficulty) {
+    console.log(`     Halstead Difficulty: ${metrics.halsteadDifficulty.toFixed(1)}`);
+  }
+}
+
+function displayFunctionContext(func: FunctionInfo): void {
+  if (!func.contextPath || func.contextPath.length === 0) return;
+  
+  console.log(chalk.bold(`🏗️  Context:`));
+  console.log(`   Path: ${func.contextPath.join(' → ')}`);
+  if (func.functionType) {
+    console.log(`   Type: ${func.functionType}`);
+  }
+  console.log();
+}
+
+function displayFunctionDocumentation(func: FunctionInfo): void {
+  if (!func.jsDoc && !func.description) return;
+  
+  console.log(chalk.bold(`📚 Documentation:`));
+  
+  if (func.description) {
+    console.log(chalk.bold(`   User Description:`));
+    console.log(`   ${func.description.replace(/\n/g, '\n   ')}`);
+    console.log();
+  }
+  
+  if (func.jsDoc) {
+    console.log(chalk.bold(`   JSDoc:`));
+    console.log(`   ${func.jsDoc.replace(/\n/g, '\n   ')}`);
+  }
+  
+  console.log();
+}
+
+function displayFunctionTechnicalInfo(func: FunctionInfo): void {
+  console.log(chalk.bold(`🔍 Technical Info:`));
+  console.log(`   Full ID: ${func.id}`);
+  console.log(`   Signature Hash: ${func.signatureHash.substring(0, 8)}...`);
+  console.log(`   AST Hash: ${func.astHash}`);
+  console.log(`   File Hash: ${func.fileHash.substring(0, 8)}...`);
+}
+
+function formatMetricValue(value: number, type: string, config: FuncqcConfig): string {
+  let threshold = 0;
+  
+  switch (type) {
+    case 'lines':
+      threshold = config.metrics.linesOfCodeThreshold;
+      break;
+    case 'complexity':
+      threshold = config.metrics.complexityThreshold;
+      break;
+    case 'cognitive':
+      threshold = config.metrics.cognitiveComplexityThreshold;
+      break;
+    case 'params':
+      threshold = config.metrics.parameterCountThreshold;
+      break;
+    case 'nesting':
+      threshold = config.metrics.maxNestingLevelThreshold;
+      break;
+    default:
+      return value.toString();
+  }
+  
+  if (value > threshold) {
+    return chalk.red(`${value} (>${threshold})`);
+  } else if (value > threshold * 0.8) {
+    return chalk.yellow(value.toString());
+  } else {
+    return chalk.green(value.toString());
+  }
 }