--- conflicted
+++ resolved
@@ -289,16 +289,7 @@
 
 export interface ScanCommandOptions extends CommandOptions {
   label?: string;
-<<<<<<< HEAD
-  dryRun?: boolean;
-  incremental?: boolean;
-  force?: boolean;
-  batchSize?: string;
-  quick?: boolean;
-  compareWith?: string;
   comment?: string;
-=======
->>>>>>> 253b361d
 }
 
 export interface ListCommandOptions extends CommandOptions {
